--- conflicted
+++ resolved
@@ -200,13 +200,8 @@
   it('Encrypt and sign message', async function () {
     const nightPublic = await load_pub_key('night');
     const lightPrivate = await load_priv_key('light');
-<<<<<<< HEAD
-    const randomData = input.createSomeMessage().trim();
-    const encrypted = await openpgp.encrypt({ publicKeys: [nightPublic], privateKeys: [lightPrivate], data: randomData });
-=======
     const randomData = input.createSomeMessage();
     const encrypted = await openpgp.encrypt({ publicKeys: [nightPublic], privateKeys: [lightPrivate], message: openpgp.message.fromText(randomData) });
->>>>>>> 22c66c13
 
     const message = await openpgp.message.readArmored(encrypted.data);
     const lightPublic = await load_pub_key('light');
