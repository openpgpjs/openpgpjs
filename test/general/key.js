--- conflicted
+++ resolved
@@ -1863,16 +1863,11 @@
       expect(key.users[0].userId.userid).to.equal(userId);
       expect(key.users[0].selfCertifications[0].isPrimaryUserID).to.be.true;
       expect(key.subKeys).to.have.lengthOf(2);
-<<<<<<< HEAD
-      expect(key.subKeys[0].subKey.algorithm).to.equal('ecdh');
-      expect(key.subKeys[1].subKey.algorithm).to.equal('eddsa');
-      return key.getSigningKeyPacket();
-    }).then(function(result){
-      expect(result).to.equal(privateKey.subKeys[1].subKey);
-=======
       expect(key.subKeys[0].getAlgorithmInfo().algorithm).to.equal('ecdh');
       expect(key.subKeys[1].getAlgorithmInfo().algorithm).to.equal('eddsa');
->>>>>>> 49153db6
+      return key.getSigningKey();
+    }).then(function(result){
+      expect(result).to.equal(privateKey.subKeys[1]);
     });
   });
 
@@ -2276,12 +2271,11 @@
     return privateKey.generateSubkey({passphrase: 'hello world'}).then(function(answer){
       expect(answer).to.exist;
       expect(privateKey.subKeys.length).to.be.equal(total+1);
-      const subkeyN = answer.subKey.params[0];
+      const subkeyN = answer.keyPacket.params[0];
       const pkN = privateKey.primaryKey.params[0];
-      // console.log(subkeyN.data[0], pkN.data[0], openpgp.util.nbits(subkeyN.data[0]), openpgp.util.nbits(pkN.data[0]))
       expect(subkeyN.byteLength()).to.be.equal(pkN.byteLength());
       expect(answer).to.be.equal(privateKey.subKeys[total]);
-      expect(answer.subKey.algorithm).to.be.equal('rsa_encrypt_sign');
+      expect(answer.getAlgorithmInfo().algorithm).to.be.equal('rsa_encrypt_sign');
       return answer.verify(privateKey.primaryKey);
     }).then(function(answer){
       expect(answer).to.be.equal(openpgp.enums.keyStatus.valid);
@@ -2301,10 +2295,10 @@
       expect(answer).to.exist;
       expect(privateKey.subKeys.length).to.be.equal(total+1);
       expect(answer).to.be.equal(privateKey.subKeys[total]);
-      const subkeyOid = answer.subKey.params[0];
+      const subkeyOid = answer.keyPacket.params[0];
       const pkOid = privateKey.primaryKey.params[0];
       expect(subkeyOid.getName()).to.be.equal(pkOid.getName());
-      expect(answer.subKey.algorithm).to.be.equal('eddsa');
+      expect(answer.getAlgorithmInfo().algorithm).to.be.equal('eddsa');
       return answer.verify(privateKey.primaryKey);
     }).then(function(answer){
       expect(answer).to.be.equal(openpgp.enums.keyStatus.valid);
@@ -2319,8 +2313,8 @@
       expect(answer).to.exist;
       expect(privateKey.subKeys.length).to.be.equal(total+1);
       expect(answer).to.be.equal(privateKey.subKeys[total]);
-      expect(answer.subKey.params[0].getName()).to.be.equal(openpgp.enums.curve.curve25519);
-      expect(answer.subKey.algorithm).to.be.equal('ecdh');
+      expect(answer.keyPacket.params[0].getName()).to.be.equal(openpgp.enums.curve.curve25519);
+      expect(answer.getAlgorithmInfo().algorithm).to.be.equal('ecdh');
       return answer.verify(privateKey.primaryKey);
     }).then(function(answer){
       expect(answer).to.be.equal(openpgp.enums.keyStatus.valid);
@@ -2342,17 +2336,17 @@
       expect(answer).to.exist;
       expect(privateKey.subKeys.length).to.be.equal(total+1);
       expect(answer).to.be.equal(privateKey.subKeys[total]);
-      const subkeyOid = answer.subKey.params[0];
+      const subkeyOid = answer.keyPacket.params[0];
       const pkOid = privateKey.primaryKey.params[0];
       expect(subkeyOid.getName()).to.be.equal(pkOid.getName());
-      expect(answer.subKey.algorithm).to.be.equal('eddsa');
-      newSubkey = answer.subKey;
+      expect(answer.getAlgorithmInfo().algorithm).to.be.equal('eddsa');
+      newSubkey = answer;
       return answer.verify(privateKey.primaryKey);
     }).then(function(answer){
       expect(answer).to.be.equal(openpgp.enums.keyStatus.valid);
       return privateKey.decrypt('123');
     }).then(function(){
-      return privateKey.getSigningKeyPacket();
+      return privateKey.getSigningKey();
     }).then(function(answer){
       expect(answer).to.be.equal(newSubkey);
       return openpgp.sign({data: 'the data to signed', privateKeys: privateKey, armor:false})
@@ -2383,14 +2377,14 @@
       expect(answer).to.exist;
       expect(privateKey.subKeys.length).to.be.equal(total+1);
       expect(answer).to.be.equal(privateKey.subKeys[total]);
-      newSubkey = answer.subKey;
+      newSubkey = answer;
       publicKey = privateKey.toPublic();
       return answer.verify(privateKey.primaryKey);
     }).then(function(answer){
       expect(answer).to.be.equal(openpgp.enums.keyStatus.valid);
       return privateKey.decrypt('123');
     }).then(function(){
-      return privateKey.getEncryptionKeyPacket();
+      return privateKey.getEncryptionKey();
     }).then(function(answer){
       expect(answer).to.be.equal(newSubkey);
       return openpgp.encrypt({data: vData, publicKeys: publicKey, armor:false})
@@ -2399,7 +2393,7 @@
       const pkSessionKeys = answer.message.packets.filterByTag(openpgp.enums.packet.publicKeyEncryptedSessionKey);
       expect(pkSessionKeys).to.exist;
       expect(pkSessionKeys.length).to.be.equal(1);
-      expect(pkSessionKeys[0].publicKeyId).to.be.equals(publicKey.subKeys[0].subKey.getKeyId());
+      expect(pkSessionKeys[0].publicKeyId).to.be.equals(publicKey.subKeys[0].keyPacket.getKeyId());
       return answer.message.decrypt([privateKey]);
     }).then(function(answer){
       expect(answer).to.exist;
