const openpgp = typeof window !== 'undefined' && window.openpgp ? window.openpgp : require('../../dist/openpgp');

const stub = require('sinon/lib/sinon/stub');
const chai = require('chai');
chai.use(require('chai-as-promised'));

const { expect } = chai;

describe('Key', function() {
  let webCrypto = openpgp.util.getWebCryptoAll();

  if (webCrypto) {
    let generateKey = webCrypto.generateKey;
    let keyGenStub;
    let keyGenValue;

    beforeEach(function() {
      keyGenStub = stub(webCrypto, 'generateKey');
      keyGenStub.callsFake(function() {
        if (!keyGenValue) {
          keyGenValue = generateKey.apply(webCrypto, arguments);
        }
        return keyGenValue;
      });
    });

    afterEach(function() {
      keyGenStub.restore();
    });
  }

  describe('V4', tests);

  describe('V5', function() {
    let aead_protectVal;
    let aead_protect_versionVal;
    beforeEach(function() {
      aead_protectVal = openpgp.config.aead_protect;
      aead_protect_versionVal = openpgp.config.aead_protect_version;
      openpgp.config.aead_protect = true;
      openpgp.config.aead_protect_version = 4;
    });
    afterEach(function() {
      openpgp.config.aead_protect = aead_protectVal;
      openpgp.config.aead_protect_version = aead_protect_versionVal;
    });

    tests();
  });
});

function tests() {
  const twoKeys =
       ['-----BEGIN PGP PUBLIC KEY BLOCK-----',
        'Version: GnuPG v2.0.19 (GNU/Linux)',
        '',
        'mI0EUmEvTgEEANyWtQQMOybQ9JltDqmaX0WnNPJeLILIM36sw6zL0nfTQ5zXSS3+',
        'fIF6P29lJFxpblWk02PSID5zX/DYU9/zjM2xPO8Oa4xo0cVTOTLj++Ri5mtr//f5',
        'GLsIXxFrBJhD/ghFsL3Op0GXOeLJ9A5bsOn8th7x6JucNKuaRB6bQbSPABEBAAG0',
        'JFRlc3QgTWNUZXN0aW5ndG9uIDx0ZXN0QGV4YW1wbGUuY29tPoi5BBMBAgAjBQJS',
        'YS9OAhsvBwsJCAcDAgEGFQgCCQoLBBYCAwECHgECF4AACgkQSmNhOk1uQJQwDAP6',
        'AgrTyqkRlJVqz2pb46TfbDM2TDF7o9CBnBzIGoxBhlRwpqALz7z2kxBDmwpQa+ki',
        'Bq3jZN/UosY9y8bhwMAlnrDY9jP1gdCo+H0sD48CdXybblNwaYpwqC8VSpDdTndf',
        '9j2wE/weihGp/DAdy/2kyBCaiOY1sjhUfJ1GogF49rC4jQRSYS9OAQQA6R/PtBFa',
        'JaT4jq10yqASk4sqwVMsc6HcifM5lSdxzExFP74naUMMyEsKHP53QxTF0Grqusag',
        'Qg/ZtgT0CN1HUM152y7ACOdp1giKjpMzOTQClqCoclyvWOFB+L/SwGEIJf7LSCEr',
        'woBuJifJc8xAVr0XX0JthoW+uP91eTQ3XpsAEQEAAYkBPQQYAQIACQUCUmEvTgIb',
        'LgCoCRBKY2E6TW5AlJ0gBBkBAgAGBQJSYS9OAAoJEOCE90RsICyXuqIEANmmiRCA',
        'SF7YK7PvFkieJNwzeK0V3F2lGX+uu6Y3Q/Zxdtwc4xR+me/CSBmsURyXTO29OWhP',
        'GLszPH9zSJU9BdDi6v0yNprmFPX/1Ng0Abn/sCkwetvjxC1YIvTLFwtUL/7v6NS2',
        'bZpsUxRTg9+cSrMWWSNjiY9qUKajm1tuzPDZXAUEAMNmAN3xXN/Kjyvj2OK2ck0X',
        'W748sl/tc3qiKPMJ+0AkMF7Pjhmh9nxqE9+QCEl7qinFqqBLjuzgUhBU4QlwX1GD',
        'AtNTq6ihLMD5v1d82ZC7tNatdlDMGWnIdvEMCv2GZcuIqDQ9rXWs49e7tq1NncLY',
        'hz3tYjKhoFTKEIq3y3PpmQENBFKV0FUBCACtZliApy01KBGbGNB36YGH4lpr+5Ko',
        'qF1I8A5IT0YeNjyGisOkWsDsUzOqaNvgzQ82I3MY/jQV5rLBhH/6LiRmCA16WkKc',
        'qBrHfNGIxJ+Q+ofVBHUbaS9ClXYI88j747QgWzirnLuEA0GfilRZcewII1pDA/G7',
        '+m1HwV4qHsPataYLeboqhPA3h1EVVQFMAcwlqjOuS8+weHQRfNVRGQdRMm6H7166',
        'PseDVRUHdkJpVaKFhptgrDoNI0lO+UujdqeF1o5tVZ0j/s7RbyBvdLTXNuBbcpq9',
        '3ceSWuJPZmi1XztQXKYey0f+ltgVtZDEc7TGV5WDX9erRECCcA3+s7J3ABEBAAG0',
        'G0pTIENyeXB0byA8ZGlmZmllQGhvbWUub3JnPokBPwQTAQIAKQUCUpXQVQIbAwUJ',
        'CWYBgAcLCQgHAwIBBhUIAgkKCwQWAgMBAh4BAheAAAoJENvyI+hwU030yRAIAKX/',
        'mGEgi/miqasbbQoyK/CSa7sRxgZwOWQLdi2xxpE5V4W4HJIDNLJs5vGpRN4mmcNK',
        '2fmJAh74w0PskmVgJEhPdFJ14UC3fFPq5nbqkBl7hU0tDP5jZxo9ruQZfDOWpHKx',
        'OCz5guYJ0CW97bz4fChZNFDyfU7VsJQwRIoViVcMCipP0fVZQkIhhwpzQpmVmN8E',
        '0a6jWezTZv1YpMdlzbEfH79l3StaOh9/Un9CkIyqEWdYiKvIYms9nENyehN7r/OK',
        'YN3SW+qlt5GaL+ws+N1w6kEZjPFwnsr+Y4A3oHcAwXq7nfOz71USojSmmo8pgdN8',
        'je16CP98vw3/k6TncLS5AQ0EUpXQVQEIAMEjHMeqg7B04FliUFWr/8C6sJDb492M',
        'lGAWgghIbnuJfXAnUGdNoAzn0S+n93Y/qHbW6YcjHD4/G+kK3MuxthAFqcVjdHZQ',
        'XK0rkhXO/u1co7v1cdtkOTEcyOpyLXolM/1S2UYImhrml7YulTHMnWVja7xu6QIR',
        'so+7HBFT/u9D47L/xXrXMzXFVZfBtVY+yoeTrOY3OX9cBMOAu0kuN9eT18Yv2yi6',
        'XMzP3iONVHtl6HfFrAA7kAtx4ne0jgAPWZ+a8hMy59on2ZFs/AvSpJtSc1kw/vMT',
        'WkyVP1Ky20vAPHQ6Ej5q1NGJ/JbcFgolvEeI/3uDueLjj4SdSIbLOXMAEQEAAYkB',
        'JQQYAQIADwUCUpXQVQIbDAUJCWYBgAAKCRDb8iPocFNN9NLkB/wO4iRxia0zf4Kw',
        '2RLVZG8qcuo3Bw9UTXYYlI0AutoLNnSURMLLCq6rcJ0BCXGj/2iZ0NBxZq3t5vbR',
        'h6uUv+hpiSxK1nF7AheN4aAAzhbWx0UDTF04ebG/neE4uDklRIJLhif6+Bwu+EUe',
        'TlGbDj7fqGSsNe8g92w71e41rF/9CMoOswrKgIjXAou3aexogWcHvKY2D+1q9exO',
        'Re1rIa1+sUGl5PG2wsEsznN6qtN5gMlGY1ofWDY+I02gO4qzaZ/FxRZfittCw7v5',
        'dmQYKot9qRi2Kx3Fvw+hivFBpC4TWgppFBnJJnAsFXZJQcejMW4nEmOViRQXY8N8',
        'PepQmgsu',
        '=w6wd',
        '-----END PGP PUBLIC KEY BLOCK-----'].join("\n");

  const pub_revoked_subkeys =
      ['-----BEGIN PGP PUBLIC KEY BLOCK-----',
      'Version: GnuPG v2.0.19 (GNU/Linux)',
      '',
      'mQENBFKpincBCADhZjIihK15f3l+j87JgeLp9eUTSbn+g3gOFSR73TOMyBHMPt8O',
      'KwuA+TN2sM86AooOR/2B2MjHBUZqrgeJe+sk5411yXezyYdQGZ8vlq/FeLeNF70D',
      'JrvIC6tsEe2F9F7ICO7o7G+k5yveLaYQNU/okiP8Gj79XW3wN77+yAMwpQzBsrwa',
      'UO/X4mDV59h1DdrTuN4g8SZhAmY/JfT7YCZuQ8ivOs9n7xPdbGpIQWGWjJLVWziC',
      '7uvxN4eFOlCqvc6JwmS/xyYGKL2B3RcQuY+OlvQ3wxKFEGDfG73HtWBd2soB7/7p',
      'w53mVcz5sLhkOWjMTj+VDDZ3jas+7VznaAbVABEBAAGJAToEIAECACQFAlKpj3od',
      'HQNUZXN0aW5nIHJldm9rZSBjb21wbGV0ZSBrZXkACgkQO+K1SH0WBbOtJgf/XqJF',
      'dfWJjXBPEdfDbnXW+OZcvVgUMEEKEKsS1MiB21BEQpsTiuOLLgDOnEKRDjT1Z9H/',
      '6owkb1+iLOZRGcJIdXxxAi2W0hNwx3qSiYkJIaYIm6dhoTy77lAmrPGwjoBETflU',
      'CdWWgYFUGQVNPnpCi0AizoHXX2S4zaVlLnDthss+/FtIiuiYAIbMzB902nhF0oKH',
      'v5PTrm1IpbstchjHITtrRi4tdbyvpAmZFC6a+ydylijNyKkMeoMy0S+6tIAyaTym',
      'V5UthMH/Kk2n3bWNY4YnjDcQpIPlPF1cEnqq2c47nYxHuYdGJsw9l1F88J0enL72',
      '56LWk5waecsz6XOYXrQTVjMgS2V5IDx2M0BrZXkuY29tPokBMQQwAQIAGwUCUqmP',
      'BRQdIFRlc3RpbmcgcmV2b2RlIHVpZAAKCRA74rVIfRYFszHUB/oCAV+IMzZF6uad',
      'v0Gi+Z2qCY1Eqshdxv4i7J2G3174YGF9+0hMrHwsxBkVQ/oLZKBFjfP7Z1RZXxso',
      'ts0dBho3XWZr3mrEk6Au6Ss+pbGNqq2XytV+CB3xY0DKX1Q0BJOEhgcSNn187jqd',
      'XoKLuK/hy0Bk6YkXe1lv6HqkFxYGNB2MW0wSPjrfnjjHkM29bM0Q/JNVY4o/osmY',
      'zoY/hc59fKBm5uBBL7kEtSkMO0KPVzqhvMCi5qW9/V9+vNn//WWOY+fAXYKa1cBo',
      'aMykBfE2gGf/alIV9dFpHl+TkIT8lD8sY5dBmiKHN4D38PhuLdFWHXLe4ww7kqXt',
      'JrD0bchKiQE/BBMBAgApBQJSqYp3AhsDBQkJZgGABwsJCAcDAgEGFQgCCQoLBBYC',
      'AwECHgECF4AACgkQO+K1SH0WBbOOAwgAx9Qr6UciDbN2Bn1254YH6j5HZbVXGTA/',
      'uQhZZGAYE/wDuZ5u8Z2U4giEZ3dwtblqRZ6WROmtELXn+3bGGbYjczHEFOKt4D/y',
      'HtrjCtQX04eS+FfL453n7aaQbpmHou22UvV0hik+iagMbIrYnB6nqaui9k8HrGzE',
      '1HE1AeC5UTlopEHb/KQRGLUmAlr8oJEhDVXLEq41exNTArJWa9QlimFZeaG+vcbz',
      '2QarcmIXmZ3o+1ARwZKTK/20oCpF6/gUGnY3KMvpLYdW88Qznsp+7yWhpC1nchfW',
      '7frQmuQa94yb5PN7kBJ83yF/SZiDggZ8YfcCf1DNcbw8bjPYyFNW3bkBDQRSqYp3',
      'AQgA1Jgpmxwr2kmP2qj8FW9sQceylHJr4gUfSQ/4KPZbGFZhzK+xdEluBJOzxNbf',
      'LQXhQOHbWFmlNrGpoVDawZbA5FL7w5WHYMmNY1AADmmP0uHbHqdOvOyz/boo3fU0',
      'dcl0wOjo06vsUqLf8/3skQstUFjwLzjI2ebXWHXj5OSqZsoFvj+/P/NaOeVuAwFx',
      '50vfUK19o40wsRoprgxmZOIL4uMioQ/V/QUr++ziahwqFwDQmqmj0bAzV/bIklSJ',
      'jrLfs7amX8qiGPn8K5UyWzYMa2q9r0Srt/9wx+FoSRbqRvsqLFYoU3d745zX1W7o',
      'dFcDddGMv5LMPnvNR+Qm7PUlowARAQABiQE0BCgBAgAeBQJSqY5XFx0DVGVzdGlu',
      'ZyBzdWJrZXkgcmV2b2tlAAoJEDvitUh9FgWzsUoH/1MrYYo7aQErScnhbIVQ5qpB',
      'qnqBTiyVGa3cqSPKUkT552dRs6TwsjFKnOs68MIZQ6qfliZE/ApKPQhxaHgmfWKI',
      'Q09Qv04SKHqo9njX6E3q257DnvmQiv6c9PRA3G/p2doBrj3joaOVm/ZioiCZdf2W',
      'l6akAf7j5DbcVRh8BQigM4EUhsVjBvGPYxqVNIM4aWHMTG62CaREa9g1PWOobASU',
      'jX47B7/FFP4zCLkeb+znDMwc8jKWeUBp5sUGhWo74wFiD5Dp2Zz50qRi1u05nJXg',
      'bIib7pwmH2CeDwmPRi/HRUrKBcqFzSYG5QVggQ5KMIU9M7zmvd8mDYE8MQbTLbaJ',
      'ASUEGAECAA8FAlKpincCGwwFCQlmAYAACgkQO+K1SH0WBbPbnQgAxcYAS3YplyBI',
      'ddNJQNvyrWnnuGXoGGKgkE8+LUR3rX3NK/c4pF7EFgrNxKIPrWZoIu7m1XNqoK3g',
      'PwRXJfPPQWalVrhhOajtYipXumQVAe+q8DyxAZ5YJGrUvR9b96GRel9G+HsRlR1M',
      'NV62ZXFdXVgg9FZJHDR8fa1Zy93xC0JSKu4ZoCrH5ybw+DPCngogDl4KwgdV5y4e',
      'EAZpGDSq7PrdsgZTiSuepwVw116GWJm1zecmh6FdpZL/ZrE6EfYcCGJqJiVfDiCR',
      'jgvGbcTzxnvrRmDevmJUdXBSAE11OYQuDGlhgFCU0o9cdX+k+QqP5wNycXhoJ+yk',
      'pMiJM+NJAQ==',
      '=ok+o',
      '-----END PGP PUBLIC KEY BLOCK-----'].join('\n');

  const pub_revoked_with_cert =
      ['-----BEGIN PGP PUBLIC KEY BLOCK-----',
      'Comment: GPGTools - https://gpgtools.org',
      '',
      'mQENBFqm7EoBCAC9MNVwQqdpz9bQK9fpKGLSPk20ckRvvTwq7oDUM1IMZGb4bd/A',
      '3KDi9SoBU4oEFRbCAk3rxj8iGL9pxvsX3szyCEXuWfzilAQ/1amRe2woMst+YkTt',
      'x9rzkRiQta4T1fNlqQsJyIIpHrKAFGPp0UjBTr6Vs+Ti6JkF5su4ea+yEiuBHtY4',
      'NjFb1xuV7OyAsZToh0B5fah4/WZ5Joyt9h8gp4WGSvdhLbdsoo8Tjveh2G+Uy2qC',
      'mM8h5v9qGBBRyGM9QmAlhn9XtvEODGbSPYVijEUu8QmbUwHqONAN4fCKAM+jHPuA',
      'rFG+si6QNEk3SOhXX3nvu9ThXg/gKZmmX5ABABEBAAGJATYEIAEKACAWIQQuQVvj',
      'r/N2jaYeuSDeEOPy1UVxbwUCWqbs0wIdAQAKCRDeEOPy1UVxb8CyCACyEagyyvmg',
      'kmS8pEI+iJQU/LsfnNPHwYrDOm0NodGw8HYkil2kfWJim60vFPC3jozzFmvlfy5z',
      'VAge9sVUl3sk7HxnYdPmK767h5Skp6dQSBeeh5WfH4ZK+hhJt9vJTstzaAhVNkX1',
      '5OPBfkpy9pbYblQj56g0ECF4UhUxGFVZfycy+i6jvTpk+ABHWDKdqoKj9pTOzwDV',
      'JVa6Y0UT76PMIDjkeDKUYTU6MHexN1oyC07IYh+HsZtlsPTs/zo1JsrO+D6aEkEg',
      'yoLStyg0uemr6LRQ5YuhpG7OMeGRgJstCSo22JHJEtpSUR688aHKN35KNmxjkJDi',
      'fL7cRKHLlqqKtBlTdW5ueSA8c3VubnlAc3Vubnkuc3Vubnk+iQFUBBMBCgA+FiEE',
      'LkFb46/zdo2mHrkg3hDj8tVFcW8FAlqm7EoCGwMFCQeGH4AFCwkIBwMFFQoJCAsF',
      'FgIDAQACHgECF4AACgkQ3hDj8tVFcW83pgf6Auezf0G4MR8/jfHTshYRO8uGdTVR',
      'PjSmczyk4UAk3xy2dZuVc4CathVs/ID3QhycurL33fiZntx+p3JKUrypnp2Y+ZXW',
      'q4xjL05yirDFq4WGgksovmP4q1NfNB3YIsNulHMJ/qCOHl6d+oIDIKF/udwr0+qf',
      'rhd1rMFqO5lAF5/kSBbRdCCLpvMIWKxvDkbZrsqvWcchP5nuymhVHn9cCVGdxsZ8',
      'a/1iODFsBTDF4LISX2Tk1AW5thT96erbvq9XOluDFNjZY9dc6/JWmyWBvLTNguGV',
      'rx0bydeGaddfZc+3XkpImKrpckz5gwYvkgu6bm7GroERjEeYzQDLsg2L07kBDQRa',
      'puxKAQgApxDXRk9YUQ2Ba9QVe8WW/NSmyYQEvtSuvG86nZn5aMiZkEuDpVcmePOS',
      '1u6Pz0RB9k1WzAi6Az2l/fS7xSbzjDPV+VXV704t9r0M3Zr5RMzIRjbGoxaZp7Tv',
      'Da3QGN4VIZN6o4oAJM7G2FeZMstnCDxrT3wyKXaEdOn5Uc6hxl2Bhx2gTCpsTFn8',
      'AaBnSY6+kge6rCkeufndXQUhTVy8dYsaSqGwpQHVtk1X4nDoZlCC929F9d3I2/WV',
      'OGlfHqbpbO+8tprvQS0JSzsa9w7xaGJcYUA2tOWV8ZZgC8/1MHMsj5HhHKmmWPsS',
      's6k6RLg3nP+CV9zkKn4sI+l/erOEaQARAQABiQE8BBgBCgAmFiEELkFb46/zdo2m',
      'Hrkg3hDj8tVFcW8FAlqm7EoCGwwFCQeGH4AACgkQ3hDj8tVFcW/lmwgAs3o/b24U',
      't2jioTzjZNFMrqjc99PpURJ9BhKPqa9RF7HrpM4x2mJEFw0fUZGQpQmL5NP0ZazE',
      'N47YHwZH1O5i4t5HtFmjtmMkJUFPlwy0MrClW+OVu6Wl7rtYuXIBqFouUx1YBZtQ',
      'isAmwBeB6DS8Oc39raZpoHh9lGPN1Kmp6iLX3xq+6IqUEV567vSAAR6N2m18GH79',
      '365Dq88eZKS/NtlzFnEzoThYlIVt/dknuQsUSdZHtuBbNXaJ816byVZQQWdqnXd5',
      'BIDZSFjrJY/gm2kgQX2Pn9hGqDdGhxiALjxhA0+OJQNw4v11y0zVGdofh0IHjkcZ',
      'onCOcv4DKguN2w==',
      '=OqO3',
      '-----END PGP PUBLIC KEY BLOCK----'].join('\n');

  const pub_v3 =
      ['-----BEGIN PGP PUBLIC KEY BLOCK-----',
      'Version: SKS 1.1.3',
      '',
      'mQENAy9J/w4AAAEIALBDDD4vWqG/Jg59ghhMYAa+E7ECCTv2At8hxsM5cMP8P9sMLjs+GMfD',
      'IdQSOqlQXbunYADvM1l/h2fOuUMoYFIIGaUsO5Daxvd9uWceM4DVzhXMeJZb9wc5jEJEF21+',
      'qidKj5OGsMyTrg++mn4Gh/aFXvvy3N3KWaQpPfNi3NRZUpNLz0IlfbXVBQGD6reLoxPptJun',
      'NqpClyRiesgq8HCscmB2oQo+b9KzSSgzU9qQJA4SljMYVmJ2sDE/sjREI8iKL8lIgUMhJG9q',
      'NggWjuxFTpVcGKkuQFJIvdL+UhTVvEBuqw6n4cmFAzfZ/AInJM032qLtsaIf5begFKI3up0A',
      'BRGJARUDBSAxm7HC5begFKI3up0BAbdDB/0TOcI0ec+OPxC5RTZAltgIgyUc0yOjHoTD/yBh',
      'WjZdQ9YVrLGMWTW4fjhm4rFnppVZKS/N71bwI76SnN9zO4pPfx86aQPR7StmSLJxB+cfh2GL',
      'gudJoG9ifhJWdNYMUD/yhA0TpJkdHMD5yTDE5Ce/PqKLviiX9C5MPW0AT1MDvafQlzeUXfb5',
      '1a71vQNPw7W1NBAVZRwztm7TNUaxWMFuOmUtOJpq4F/qDQTIHW2zGPJvl47rpf6JSiyIyU70',
      'l0deiQcZOXPC80tgInhNoBrz3zbEXhXRJo1fHkr2YSLclpJaoUOHsPxoyrNB28ASL5ZknPwI',
      'Zx3+cFxaGpRprfSdtCFKb2huIEEuIFBlcnJ5IDxwZXJyeUBwaG9lbml4Lm5ldD6JARUDBRAv',
      'Sf8k5begFKI3up0BAcbGB/0eLod2qrQxoE2/RUWQtqklOPUj/p/ZTmvZm8BgsdIflb0AMeey',
      '9o8AbxyAgA3pcrcCjcye79M1Ma2trEvRksvs8hViuq3BXXjDbjPZi3wTtKSvbAC022OV52Sb',
      '8/sgiTGp7xC8QMqS8w4ZeKoxJGh1TVMYrevUA8a2Rr5aDqrR3EA4rifSHwkVjJWOPF69xiKt',
      'IVA0LcYJvGsPOQCf2ag+nOcnDrF4dvcmg6XZ/RyLepve+1qkhXsA/oq+yHoaqWfe+bwgssk/',
      'qw1aEUk7Di8x7vY+cfjvWaazcYGw8kkIwSSqqIq0pkKFz2xDDfSaDJl6OW/2GUK0wDpJmYZo',
      'PN40iJUDBRAvSgDsU5OkROGu2G8BAeUqBACbC45t4+wYxWCxxp81pkFRb8RWBvEvbXI+Spwd',
      '4NcKs8jc5OVC8V02yiq4KbKFDRxdw2OWpUCSRAJe1gjsfFrZ+2RivpKk06kbAYthES03MjXg',
      'cfcV3z2d7IWanJzdcOlzsHzPe1+RoUAaqBjvcqPRCGRlk0ogkYHyWYxElc6574iVAwUQL9iL',
      'CXr7ES8bepftAQGPywP/d9GSpEmS7LLIqazl4rgN1nkXN5KqduiH8Whu3xcBrdOAn7IYnGTp',
      'O+Ag4qwKKH+y/ke9CeZL6AnrU9c0pux150dHsDeHtpTPyInkjgKI7BofprydvpiFNd0nlAi4',
      'J4SAEYr3q92Qn/IiKpnLgo6Ls/GFb7q6y1O/2LL8PC2zrYU=',
      '=eoGb',
      '-----END PGP PUBLIC KEY BLOCK-----'].join('\n');

  const pub_sig_test =
   ['-----BEGIN PGP PUBLIC KEY BLOCK-----',
    'Version: GnuPG v2.0.19 (GNU/Linux)',
    '',
    'mQENBFKgqXUBCADC4c6sSBnBU+15Y32/a8IXqO2WxKxSHj7I5hv1OdSTmSZes7nZ',
    '5V96qsk0k5/ka3C2In+GfTKfuAJ0oVkTZVi5tHP9D+PcZngrIFX56OZ2P5PtTU7U',
    'jh0C78JwCVnv6Eg57JnIMwdbL3ZLqmogLhw5q15Hie5btCIQnuuKfrwxnsox4i3q',
    'dYCHYB1HBGzpvflS07r3Y3IRFJaP8hUhx7PsvpD1s+9DU8AuMNZTXAqRI/bms5hC',
    'BpVejXLj/vlNeQil99MoI7s14L+dHogYuUOUbsXim5EyIFfF/1v+o5l0wmueWrE8',
    'mYQfj5ZvURlGVFah9ECaW9/ResCyJ1Yh975xABEBAAG0I1NpZ25hdHVyZSBUZXN0',
    'IDxzaWduYXR1cmVAdGVzdC5jb20+iQE8BBMBAgAmAhsDBwsJCAcDAgEGFQgCCQoL',
    'BBYCAwECHgECF4AFAlKgq80CGQEACgkQwHbmNNMrSY3KKQf/UGnuc6LbVyhkFQKo',
    'USTVDFg/42CVmIGOG+aZBo0VZuzNYARwDKyoZ5okKqZi5VSfdDaBXuW4VIYepvux',
    'AV8eJV6GIsLRv/wJcKPABIXDIK1tdNetiYbd+2/Fb2/YqAX5wOKIxd3Ggzyx5X4F',
    'WhA6fIBIXyShUWoadkX7S87z5hryhII9281rW2mOsLC5fy/SUQUWM1YmsZ1owvY9',
    'q6W8xRnHDmY+Ko91xex7fikDLBofsWbTUc0/O/1o9miIZfp2nXLKQus2H1WdZVOe',
    'H9zFiy54x7+zTov94SJE3xXppoQnIpeOTlFjTP2mjxm0VW1Dn9lGE3IFgWolpNPy',
    'Rv6dnLQdU2Vjb25kIFVzZXIgPHNlY29uZEB1c2VyLmNvbT6IowQwAQIADQUCUrF1',
    'hwYdIEh1cnoACgkQSmNhOk1uQJRVeQP9GQoLvan5FMYcPPY4a9dNlkvtheRXcoif',
    'oYdQoEyy9zAFCqmg2pC6RrHaMwNINw534JDh2vgWQ0MU3ktMJjSvGBBHayQc6ov8',
    'i4I6rUPBlYoSDKyFnhCCXWF56bHMGyEGJhcQLv1hrGPVv6PTKj3hyR+2n50Impwo',
    'UrlFIwYZNyWJAS8EMAECABkFAlKgqqYSHSBUZXN0aW5nIHB1cnBvc2VzAAoJEMB2',
    '5jTTK0mNvKAH/Rgu+I12Fb7S8axNwzp5m/jl1iscYbjgOrdUEI7bc2yo0KhGwYOV',
    'U3Zj68Ogj6gkLkVwfhvJYZJgfYBG7nTxkC5/MTABQrAI5ZX89Hh9y0tLh2wKr5iK',
    'MH6Mi9xxJmVJ+IiAKx/02f+sKWh4tv3TFNNxnp24LPHWz7RMd/o4m8itmzQxFmaZ',
    'yEPd/CD6hYqSMP5Y7zMN4gTB+tHsawB9PWkrF/dW8bk3PtZanDlBMUSVrPH15bIZ',
    'lFO1NKEN39WagmNe5wezKxWmHBcuISQHxCIX3Hf4dYyexndX25fMphF93YgQnNE+',
    'zQeBJyNBKRpMXzGndELo5KFaA1YyC07GKKyJATkEEwECACMFAlKgqeYCGwMHCwkI',
    'BwMCAQYVCAIJCgsEFgIDAQIeAQIXgAAKCRDAduY00ytJjagNCACGQMQPl6foIVcz',
    'OzLf8npGihIjiIYARQz4+yg6ze9TG2hjIpWLiwGNJ0uEG22cFiN7OeFnUADFi131',
    'oEtZzIXcBd0A1S87ooH+86YjpvLj5PMlviVKGsGmdqtWpQN5fII8brydNLwSHlLV',
    '+JolvyMlA2Ao/sePopR0aSKIPfD108YIIiZztE4pHgDzE5G66zAw3zWn/dzLuGln',
    'Mp4nrY8Rxb68MaZFhVq0A5QFzlOjQ/iDJWrPM6vy/U8TQxmaYGMjcEyEEil+3+OJ',
    'OFqfB4byISOIxL9LqFVRndbgOw7ICi+qE2e7+9G2koCtEkjpPg3ZCF4mfZiaLT9p',
    'QhoFS4yxiJwEEAECAAYFAlKgqhYACgkQSmNhOk1uQJSJ0gP9F5RRwGBbXD4Mg4gq',
    'wcQYrzw9ZAapLKZ2vuco6gHknQAM1YuaOpKQu1rd6eFzKE4M11CLmoS/CalDhg9f',
    'aN6fvTZG7lbUnSZKl/tgvG7qeneA919/b1RtMNDkHmRxvHysiyDYmkJYlmZlwXZB',
    '5FBoRvv5b2oXfWLLEcNvUvbetuC5AQ0EUqCpdQEIAOMvycVLkIKm9EMbxFqGc019',
    'yjCB3xiK+hF0PwdfWBXF8KskJ4hfybd19LdO6EGnKfAVGaeVEt6RtUJMsgfhqAhE',
    'BwaeHLLfjXjd7PetBdzybh0u2kfaGDBQshdEuLcfqTqp4+R+ha1epdXAPDP+lb9E',
    '5OXIOU2EWLSY+62fyGw3kvUSYNQKufDoKuq5vzltW1uYVq3aeA7e/yTqEoWSoRGo',
    '25f/xaY6u6sYIyLpkZ6IX1n1BzLirfJSkJ8svNX+hNihCDshKJUDoMwAPcRdICkr',
    'vFbrO3k24OylQA6dpQqHUWD9kVu8sEZH/eiHZ5YBo/hgwNH7UMaFSBAYQZrSZjcA',
    'EQEAAYkBHwQoAQIACQUCUqCrcgIdAwAKCRDAduY00ytJjeO9B/9O/A6idEMy6cEG',
    'PAYv0U/SJW0RcM54/Ptryg3jiros+qkLQD+Hp2q/xxpXKFPByGWkkGZnNIIxaA1j',
    'SPvOJXrK728b/OXKB3IaMknKTB7gLGH4oA9/dmzHgbeqNWXYok5GSwPxLSUoeIrZ',
    'j+6DkUz2ebDx1FO797eibeL1Dn15iyWh/l3QMT+1fLjJyVDnEtNhZibMlDPohVuS',
    'suJfoKbQJkT6mRy4nDWsPLzFOt3VreJKXo9MMrrHV44XeOKo5nqCK3KsfCoeoqft',
    'G7e/NP4DgcfkgNrU/XnBmR9ZVn9/o3EbDENniOVlNH2JaSQskspv5fv7k6dRWn4Q',
    'NRhN5uMWiQEfBBgBAgAJBQJSoKl1AhsMAAoJEMB25jTTK0mNgaEIAKBkMGTSexox',
    'zy6EWtSR+XfA+LxXjhwOgJWrRKvLUqssGbhQNRfY3gy7dEGiSKdnIV+d/xSLgm7i',
    'zAyE4SjmDDOFRfxpyEsxhw2738OyEenEvO70A2J6RLj91Rfg9+vhT7WWyxBKdU1b',
    'zM2ZORHCBUmbqjYAiLUbz0E589YwJR3a7osjCC8Lstf2C62ttAAAcKks2+wt4kUQ',
    'Zm7WAUi1kG26VvOXVg9Tnj00mnBWmWlLPG7Qjudf2RBMJ/S8gg9OZWpBN29NEl6X',
    'SU+DbbDHw3G97gRNE7QcHZPGyRtjbKv3nV2mJ8DMKrTzLuPUUcFqd7AlpdrFeDx/',
    '8YM3DBS79eW5Ay4EUqCq0hEIAMIgqJsi3uTPzJw4b4c1Oue+O98jWaacrk7M57+y',
    'Ol209yRUDyLgojs8ZmEZWdvjBG1hr15FIYI4BmusVXHCokVDGv8KNP4pvbf5wljM',
    '2KG1FAxvxZ38/VXTDVH8dOERTf8JPLKlSLbF6rNqfePIL/1wto47b6oRCdawIC25',
    'ft6XX18WlE+dgIefbYcmc0BOgHTHf8YY04IIg67904/RRE6yAWS42Ibx4h1J/haP',
    '95SdthKg5J4HQ2lhudC2NJS3p+QBEieavSFuYTXgJwEeLs6gobwpZ7B0IWqAFCYH',
    'rUOxA35MIg39TfZ4VAC+QZRjoDlp+NAM6tP9HfzsiTi5IecBAOEsOESNYr4ifBkw',
    'StjpU6GuGydZf8MP/Ab/EHDAgYTlB/9VLpplMKMVCJLfYIOxEPkhYCfu30kxzsAL',
    'dLmatluP33Zxv0YMnin6lY4Wii0G56ZovbuKDnGR1JcJT4Rr6ZUdd5dZzGqaP7Aj',
    'J/thLQbIJdC1cGntd2V4lyMSly03ENXxYklzWm7S7xgS+uYsE36s1nctytBqxJYl',
    '8e/7y+Zg4DxgrA2RM9+5R5neciiPGJIx16tBjOq/CM+R2d2+998YN7rKLxZ3w12t',
    'RXHdGt2DZBVkH7bWxy8/2nTxwRmMiEcmeHfOsMz8BiEdgAU+E8YvuIYb2hL2Vdly',
    'ie9boAnoy0fvVMOpcexw/DQHQcPba5OlfTQJwhTxnfaVd8jaxxJmCAC3PljfH9+/',
    'MZrI2ApzC/xTP64t1ERJ7KP50eu53D+w2IpBOLJwnxMIxjtePRSdbF/0EEEL/0jF',
    'GPSGNEw95/QZAyvbhkCTHuo2Sz3f0M2hCCzReo+t+et13h/7nQhEeNEJtOFFu/t+',
    'nX9BrqNLCjH/6TCpQOkiZC3JQGzJxLU15P0LT+/20Rd8ysym0kPg2SrJCnyOrWwZ',
    'wj+1hEHR9pfNtPIZx2LodtRF//Qo9KMSv9G6Tw3a60x7+18siHxTO9wzOxJxRnqN',
    'LgguiQYq//N6LxF1MeQSxxmNr6kNalafp+pwRwNV4G2L7QWPYn3Axe5oEbjKfnoF',
    'pwhalEs4PCnNiQGFBBgBAgAPBQJSoKrSAhsCBQkAAVGAAGoJEMB25jTTK0mNXyAE',
    'GREIAAYFAlKgqtIACgkQqxSB4x5Bj2igHQD+JYra3ESBrVwurLq4n8mm4bq5Wujm',
    'Da5k6Vf7F7ytbDAA/jb47AhgcDXQRcMw0ElTap5AP/JgtuglW/fO4cJxJfa8Yf0H',
    '/i95k6w/MOn5CIwgpZyHc/F4bAVyaZmZ8gAT4lhn03ZDehFNrGJ0IhQH/QfqqNSp',
    'NqG8h7GQIH6ovJlLIcolszIL3khI7LhMsIS6Yi8xpPPB9QcqNmjYkuYAtPE2KyL+',
    '2yBt+f4AJ/VFnBygcUf+AC6YxBS3cYclGKUAE9j6StRGj3kPNJPF7M5dZi+1+1Tu',
    'yJ5ucX3iq+3GKLq98Lv7SPUxIqkxuZbkZIoX99Wqz8of9BUV2wTDvVXB7TEPC5Ho',
    '1y9Mb82aDrqPCq3DXvw5nz3EwxYqIXoKvLW5zsScBg9N3gmMeukXr2FCREKP5oht',
    'yeSTTh8ZnzRiwuUH1t90E7w=',
    '=e8xo',
    '-----END PGP PUBLIC KEY BLOCK-----'].join('\n');

  const priv_key_rsa =
    ['-----BEGIN PGP PRIVATE KEY BLOCK-----',
    'Version: GnuPG v2.0.19 (GNU/Linux)',
    '',
    'lQH+BFJhL04BBADclrUEDDsm0PSZbQ6pml9FpzTyXiyCyDN+rMOsy9J300Oc10kt',
    '/nyBej9vZSRcaW5VpNNj0iA+c1/w2FPf84zNsTzvDmuMaNHFUzky4/vkYuZra//3',
    '+Ri7CF8RawSYQ/4IRbC9zqdBlzniyfQOW7Dp/LYe8eibnDSrmkQem0G0jwARAQAB',
    '/gMDAu7L//czBpE40p1ZqO8K3k7UejemjsQqc7kOqnlDYd1Z6/3NEA/UM30Siipr',
    'KjdIFY5+hp0hcs6EiiNq0PDfm/W2j+7HfrZ5kpeQVxDek4irezYZrl7JS2xezaLv',
    'k0Fv/6fxasnFtjOM6Qbstu67s5Gpl9y06ZxbP3VpT62+Xeibn/swWrfiJjuGEEhM',
    'bgnsMpHtzAz/L8y6KSzViG/05hBaqrvk3/GeEA6nE+o0+0a6r0LYLTemmq6FbaA1',
    'PHo+x7k7oFcBFUUeSzgx78GckuPwqr2mNfeF+IuSRnrlpZl3kcbHASPAOfEkyMXS',
    'sWGE7grCAjbyQyM3OEXTSyqnehvGS/1RdB6kDDxGwgE/QFbwNyEh6K4eaaAThW2j',
    'IEEI0WEnRkPi9fXyxhFsCLSI1XhqTaq7iDNqJTxE+AX2b9ZuZXAxI3Tc/7++vEyL',
    '3p18N/MB2kt1Wb1azmXWL2EKlT1BZ5yDaJuBQ8BhphM3tCRUZXN0IE1jVGVzdGlu',
    'Z3RvbiA8dGVzdEBleGFtcGxlLmNvbT6IuQQTAQIAIwUCUmEvTgIbLwcLCQgHAwIB',
    'BhUIAgkKCwQWAgMBAh4BAheAAAoJEEpjYTpNbkCUMAwD+gIK08qpEZSVas9qW+Ok',
    '32wzNkwxe6PQgZwcyBqMQYZUcKagC8+89pMQQ5sKUGvpIgat42Tf1KLGPcvG4cDA',
    'JZ6w2PYz9YHQqPh9LA+PAnV8m25TcGmKcKgvFUqQ3U53X/Y9sBP8HooRqfwwHcv9',
    'pMgQmojmNbI4VHydRqIBePawnQH+BFJhL04BBADpH8+0EVolpPiOrXTKoBKTiyrB',
    'UyxzodyJ8zmVJ3HMTEU/vidpQwzISwoc/ndDFMXQauq6xqBCD9m2BPQI3UdQzXnb',
    'LsAI52nWCIqOkzM5NAKWoKhyXK9Y4UH4v9LAYQgl/stIISvCgG4mJ8lzzEBWvRdf',
    'Qm2Ghb64/3V5NDdemwARAQAB/gMDAu7L//czBpE40iPcpLzL7GwBbWFhSWgSLy53',
    'Md99Kxw3cApWCok2E8R9/4VS0490xKZIa5y2I/K8thVhqk96Z8Kbt7MRMC1WLHgC',
    'qJvkeQCI6PrFM0PUIPLHAQtDJYKtaLXxYuexcAdKzZj3FHdtLNWCooK6n3vJlL1c',
    'WjZcHJ1PH7USlj1jup4XfxsbziuysRUSyXkjn92GZLm+64vCIiwhqAYoizF2NHHG',
    'hRTN4gQzxrxgkeVchl+ag7DkQUDANIIVI+A63JeLJgWJiH1fbYlwESByHW+zBFNt',
    'qStjfIOhjrfNIc3RvsggbDdWQLcbxmLZj4sB0ydPSgRKoaUdRHJY0S4vp9ouKOtl',
    '2au/P1BP3bhD0fDXl91oeheYth+MSmsJFDg/vZJzCJhFaQ9dp+2EnjN5auNCNbaI',
    'beFJRHFf9cha8p3hh+AK54NRCT++B2MXYf+TPwqX88jYMBv8kk8vYUgo8128r1zQ',
    'EzjviQE9BBgBAgAJBQJSYS9OAhsuAKgJEEpjYTpNbkCUnSAEGQECAAYFAlJhL04A',
    'CgkQ4IT3RGwgLJe6ogQA2aaJEIBIXtgrs+8WSJ4k3DN4rRXcXaUZf667pjdD9nF2',
    '3BzjFH6Z78JIGaxRHJdM7b05aE8YuzM8f3NIlT0F0OLq/TI2muYU9f/U2DQBuf+w',
    'KTB62+PELVgi9MsXC1Qv/u/o1LZtmmxTFFOD35xKsxZZI2OJj2pQpqObW27M8Nlc',
    'BQQAw2YA3fFc38qPK+PY4rZyTRdbvjyyX+1zeqIo8wn7QCQwXs+OGaH2fGoT35AI',
    'SXuqKcWqoEuO7OBSEFThCXBfUYMC01OrqKEswPm/V3zZkLu01q12UMwZach28QwK',
    '/YZly4ioND2tdazj17u2rU2dwtiHPe1iMqGgVMoQirfLc+k=',
    '=lw5e',
    '-----END PGP PRIVATE KEY BLOCK-----'].join('\n');

  const user_attr_key =
    ['-----BEGIN PGP PUBLIC KEY BLOCK-----',
    'Version: GnuPG v2.0.22 (GNU/Linux)',
    '',
    'mI0EUmEvTgEEANyWtQQMOybQ9JltDqmaX0WnNPJeLILIM36sw6zL0nfTQ5zXSS3+',
    'fIF6P29lJFxpblWk02PSID5zX/DYU9/zjM2xPO8Oa4xo0cVTOTLj++Ri5mtr//f5',
    'GLsIXxFrBJhD/ghFsL3Op0GXOeLJ9A5bsOn8th7x6JucNKuaRB6bQbSPABEBAAG0',
    'JFRlc3QgTWNUZXN0aW5ndG9uIDx0ZXN0QGV4YW1wbGUuY29tPoi5BBMBAgAjBQJS',
    'YS9OAhsvBwsJCAcDAgEGFQgCCQoLBBYCAwECHgECF4AACgkQSmNhOk1uQJQwDAP6',
    'AgrTyqkRlJVqz2pb46TfbDM2TDF7o9CBnBzIGoxBhlRwpqALz7z2kxBDmwpQa+ki',
    'Bq3jZN/UosY9y8bhwMAlnrDY9jP1gdCo+H0sD48CdXybblNwaYpwqC8VSpDdTndf',
    '9j2wE/weihGp/DAdy/2kyBCaiOY1sjhUfJ1GogF49rDRwc7BzAEQAAEBAAAAAAAA',
    'AAAAAAAA/9j/4AAQSkZJRgABAQEAYABgAAD/2wBDAAgGBgcGBQgHBwcJCQgKDBQN',
    'DAsLDBkSEw8UHRofHh0aHBwgJC4nICIsIxwcKDcpLDAxNDQ0Hyc5PTgyPC4zNDL/',
    '2wBDAQkJCQwLDBgNDRgyIRwhMjIyMjIyMjIyMjIyMjIyMjIyMjIyMjIyMjIyMjIy',
    'MjIyMjIyMjIyMjIyMjIyMjIyMjL/wAARCAAFABQDASIAAhEBAxEB/8QAHwAAAQUB',
    'AQEBAQEAAAAAAAAAAAECAwQFBgcICQoL/8QAtRAAAgEDAwIEAwUFBAQAAAF9AQID',
    'AAQRBRIhMUEGE1FhByJxFDKBkaEII0KxwRVS0fAkM2JyggkKFhcYGRolJicoKSo0',
    'NTY3ODk6Q0RFRkdISUpTVFVWV1hZWmNkZWZnaGlqc3R1dnd4eXqDhIWGh4iJipKT',
    'lJWWl5iZmqKjpKWmp6ipqrKztLW2t7i5usLDxMXGx8jJytLT1NXW19jZ2uHi4+Tl',
    '5ufo6erx8vP09fb3+Pn6/8QAHwEAAwEBAQEBAQEBAQAAAAAAAAECAwQFBgcICQoL',
    '/8QAtREAAgECBAQDBAcFBAQAAQJ3AAECAxEEBSExBhJBUQdhcRMiMoEIFEKRobHB',
    'CSMzUvAVYnLRChYkNOEl8RcYGRomJygpKjU2Nzg5OkNERUZHSElKU1RVVldYWVpj',
    'ZGVmZ2hpanN0dXZ3eHl6goOEhYaHiImKkpOUlZaXmJmaoqOkpaanqKmqsrO0tba3',
    'uLm6wsPExcbHyMnK0tPU1dbX2Nna4uPk5ebn6Onq8vP09fb3+Pn6/9oADAMBAAIR',
    'AxEAPwD3+iiigAooooA//9mIuQQTAQIAIwUCUzxDqQIbLwcLCQgHAwIBBhUIAgkK',
    'CwQWAgMBAh4BAheAAAoJEEpjYTpNbkCU9PEEAKMMaXjhGdgDISBXAAEVXL6MB3x1',
    'd/7zBdnUljh1gM34TSKvbeZf7h/1DNgLbJFfSF3KiLViiqRVOumIkjwNIMZPqYtu',
    'WoEcElY50mvTETzOKemCt1GYI0GhOY2uZOVRtQLrkX0CB9r5hEQalkrnjNKlbghj',
    'LfOYu1uARF16cZUWuI0EUmEvTgEEAOkfz7QRWiWk+I6tdMqgEpOLKsFTLHOh3Inz',
    'OZUnccxMRT++J2lDDMhLChz+d0MUxdBq6rrGoEIP2bYE9AjdR1DNedsuwAjnadYI',
    'io6TMzk0ApagqHJcr1jhQfi/0sBhCCX+y0ghK8KAbiYnyXPMQFa9F19CbYaFvrj/',
    'dXk0N16bABEBAAGJAT0EGAECAAkFAlJhL04CGy4AqAkQSmNhOk1uQJSdIAQZAQIA',
    'BgUCUmEvTgAKCRDghPdEbCAsl7qiBADZpokQgEhe2Cuz7xZIniTcM3itFdxdpRl/',
    'rrumN0P2cXbcHOMUfpnvwkgZrFEcl0ztvTloTxi7Mzx/c0iVPQXQ4ur9Mjaa5hT1',
    '/9TYNAG5/7ApMHrb48QtWCL0yxcLVC/+7+jUtm2abFMUU4PfnEqzFlkjY4mPalCm',
    'o5tbbszw2VwFBADDZgDd8Vzfyo8r49jitnJNF1u+PLJf7XN6oijzCftAJDBez44Z',
    'ofZ8ahPfkAhJe6opxaqgS47s4FIQVOEJcF9RgwLTU6uooSzA+b9XfNmQu7TWrXZQ',
    'zBlpyHbxDAr9hmXLiKg0Pa11rOPXu7atTZ3C2Ic97WIyoaBUyhCKt8tz6Q==',
    '=MVfN',
    '-----END PGP PUBLIC KEY BLOCK-----'].join('\n');

  const pgp_desktop_pub =
    ['-----BEGIN PGP PUBLIC KEY BLOCK-----',
    'Version: Encryption Desktop 10.3.0 (Build 9307)',
    '',
    'mQENBFNjoowBCACeKvpQnv8wN3UdDVrZN//Bh/Dtq60hbZ3ObfTbNVBQ0DLD6jWA',
    'lKgwgSa3GLr0a3qrc30CRq0hRIjrFMrg4aPu5sRiZYP90B1cUGf08F2by8f+as2b',
    'BOBzRkcxH/ZmBZPU0pkRoOnkMvoT+YVt2MxzaJRBKM1dgcPXTHvZ52j7V0uEJvs8',
    's/H8DJq6MtgYqoS1zt/+eqUSDCcsVJBsEl7o7qU2d9i074hiBouM2B2mimvBKFIn',
    'W2kmG6fSryNSLaUMwvOTEC/esVNlgvSBfhu82Gic8Rwc+g0cHUnAESChxz/jE0P6',
    'INt2IpBZKeuXCY97tQmce3R4GOc/r3FNBBa3ABEBAAG0HVBHUCBEZXNrdG9wIDEw',
    'LjMgPHBncEBzeW0uZGU+iQFyBBABAgBcBQJTY6KMMBSAAAAAACAAB3ByZWZlcnJl',
    'ZC1lbWFpbC1lbmNvZGluZ0BwZ3AuY29tcGdwbWltZQgLCQgHAwIBCgIZAQUbAwAA',
    'AAUWAAMCAQUeAQAAAAYVCAkKAwIACgkQjhjogWc7SuswzggAhxyEqLPiKTJdQOCj',
    'ewGX/2gyY+oreHZWVqoDU8J0AO3Ppnpv4mcyaKCqAteBzLtDj1KPxqCBF0mpYn9H',
    '4o6qPTPlOFm83tmw8O5bLeNltDjElt93sNaHtWxKWjZReDbq4ZmwbjOoYt6ms1Tm',
    'azkVeEuSTSbDPknSaNh1a9ew1gytH5MWQwovqNxU0AgAKKdspXltssCbLux7gFdI',
    'nzOcRPuCHkCfy4C97qFlwZ2Tb2mDgwZYvACfvU7L5BY68WNnq0GKP5eZzM/Ge0xd',
    'NU8oSSzQ2E5A6clW8Y4xUymhwcpG2CzfbFpA/dVobM4wplD5BPkyJsgWIgnRO9Lo',
    'VF83+7kBDQRTY6KNAQgA6tnPjznr7HHcoEFXNRC+LEkDOLAm5kTU9MY+2joJyHG7',
    'XmEAhPRt4Cp5Fq79sXPvGZ6tQnD8NVvqc3+91ThTLLKCIRdLOunIGIEJdCr7gN49',
    'kgDYisWxt7QQIsv7Q0SqbGJa7F/jPj5EDf36XJlACJy1yfP6KI6NunffLa23BUU0',
    't0S/TWqq4185nQczJ1JnZItyyBIyIWXrNtz56B/mIDvIU56SxxpsrcYctAT68vW0',
    'njyQ7XRNIzsmvn4o+H9YHnSz3VdXeJaXd7TdU+WLT2lbgzF5BvDN3AlJI8jiONfu',
    '0rW9oBmHsQdjDcOlWdExsCx5Lz7+La7EK/mX0rUVeQARAQABiQJBBBgBAgErBQJT',
    'Y6KPBRsMAAAAwF0gBBkBCAAGBQJTY6KOAAoJED0FhXx5gwvfTzoH/3j1tYLvkjM+',
    'XghFCzRWDKB7qMzY1kRFV2TNQALnnu1sdUOrs4bQ3w2/viMp2uMqAyU/2WK1CDum',
    'CA6+DYV1vFPsMX/l+efjK8g2b/3RJx/9oc/hUEphWbzY5WCawGodVFa+Yd6nkpBy',
    'oksEIR1I5K03ki5Bk45Bp4vQIoZvnQeTlmLQTxdaEPTcbTMQXHZPhpq65n7NFiie',
    'mRrruRDbl3gzJOAsRtM/2TVFWdkvmANx8S+OTsQGxSCP6ZFQed6K0wj9/HZzG5Ie',
    'zXoyGihFLI++Ad0Ivk5jvO8+r1O0Ld09LttPsm40rK+7dlPEdJoCeRf46ICD/YrL',
    '7UOZmhXdA6MACgkQjhjogWc7Suvv0Qf9Fl+dKh80b/AwQJXdtHjw6ePvUFhVTFcA',
    'u57Cx7gQTmsdFm2i9UWvb5CBKk04n91ygTK8StOxz3WAPFawJvuLBzobHXfrCrHH',
    '6Q6gjjAiagMouX/t6bGExydrPjHFiZrcdZDFqWyEf4nr5ixLISu8vUc17eH5EZhk',
    'EI60kmrH+xgvHa8wj5V2yk855tUr27BU2TOtcMgczT7nQhM4GWvzqyQxgvfvyXmY',
    '8Lb9xUxv5RtWxkDjbbDa5dsKjquy7OPg857N8AizSsAK4Q4q9c8W5ivjYCegqv3S',
    '+ysgG+xjsUOP8UzMbS35tIlmQ8j0hO7JuY1Gm0WnPN5PIJFZjebxjQ==',
    '=dVeR',
    '-----END PGP PUBLIC KEY BLOCK-----'].join('\n');

  const pgp_desktop_priv =
    ['-----BEGIN PGP PRIVATE KEY BLOCK-----',
    'Version: Encryption Desktop 10.3.0 (Build 9307)',
    '',
    'lQPGBFNjoowBCACeKvpQnv8wN3UdDVrZN//Bh/Dtq60hbZ3ObfTbNVBQ0DLD6jWA',
    'lKgwgSa3GLr0a3qrc30CRq0hRIjrFMrg4aPu5sRiZYP90B1cUGf08F2by8f+as2b',
    'BOBzRkcxH/ZmBZPU0pkRoOnkMvoT+YVt2MxzaJRBKM1dgcPXTHvZ52j7V0uEJvs8',
    's/H8DJq6MtgYqoS1zt/+eqUSDCcsVJBsEl7o7qU2d9i074hiBouM2B2mimvBKFIn',
    'W2kmG6fSryNSLaUMwvOTEC/esVNlgvSBfhu82Gic8Rwc+g0cHUnAESChxz/jE0P6',
    'INt2IpBZKeuXCY97tQmce3R4GOc/r3FNBBa3ABEBAAH+CQMCnq0oXlNfXhuothLb',
    '7AD3fAc7cpnuondcU2+OdOmnkrB73Qf7iVztLXRcMdIZloSqTlAna8w2ZhmDAdId',
    'EkEO0Uj+Gf7jjC7bLPob/fOj1TMZB3EPX8xs4DhD2oBI5hPNcFrZdHY+qUh1MvMm',
    'zdKgBsnbU6nJK4MrhrJ7InPIopqbNcw3ILrJZkD7U6fhiROx0+7CQ9DSVEscTj/K',
    'u3FeGchNwY2ZmTEDrXy2ZGcQRSuw04GPUcXsBqgD3vivhJtq88K5a4SFPx28uaDO',
    'VXvbUhQ6BpfMaAvpjfJZHzelU4LyQQP+cR/lmR+E7CNuxGa4sT6+NgJ4mQjdWNTc',
    'XBaFUU8DgrOX2pAjYgszbETlATK1LRVM2eV/bXBURpEY8DL+OtwE1eAb/m4dAJXE',
    'cFx8CyaZfI64m27X6av/9GTATXVLHuQUbQHiqhxpaOJSj3ykUvfnQGQedKkT6m7/',
    'Od1B1dQuO0NwRQaM9SOfpNoM9pLU4z2cyOJJBtNydigTyqH7S9WK77BMrsWyHNCG',
    'yXo8qrCLv8oBGLM8m0WfT8twF/VyFo3iVUHIkzy7NbDu9QqiXnGzg7aBeo1L8mwk',
    'Fa5vI44Y1kI2XyjPtpOWtxHaq0YGCtSXuQtr3fSQW/AxQzqJW6lzTjdVSCXXxY/G',
    '2DHWbRbbB2bdk1ehJUzSYHRMvgdsvFkZrdLy5Ibz5bTR80RRHn2Z8vYr/bSTOXdF',
    'Xo2F5CvhTME+1BJRhObgqJax8vRnArhu+JVml2cjigHnpH05WzEWv7ezqwsQlUz9',
    'EUN0dZ8Bg4UH7khdcl1Xcepb3+kzFFrGAQG02n1HhZ1Lc1pUTzHKrIQ57x4LUuP8',
    'ZOrysjcAC9TdqySvWEilEGsn/mu6/tnmZNaViDWlzah6mRgaz3Z+m2NkfcJbn/ZH',
    'VHWfOZEku5mNtB1QR1AgRGVza3RvcCAxMC4zIDxwZ3BAc3ltLmRlPp0DxgRTY6KN',
    'AQgA6tnPjznr7HHcoEFXNRC+LEkDOLAm5kTU9MY+2joJyHG7XmEAhPRt4Cp5Fq79',
    'sXPvGZ6tQnD8NVvqc3+91ThTLLKCIRdLOunIGIEJdCr7gN49kgDYisWxt7QQIsv7',
    'Q0SqbGJa7F/jPj5EDf36XJlACJy1yfP6KI6NunffLa23BUU0t0S/TWqq4185nQcz',
    'J1JnZItyyBIyIWXrNtz56B/mIDvIU56SxxpsrcYctAT68vW0njyQ7XRNIzsmvn4o',
    '+H9YHnSz3VdXeJaXd7TdU+WLT2lbgzF5BvDN3AlJI8jiONfu0rW9oBmHsQdjDcOl',
    'WdExsCx5Lz7+La7EK/mX0rUVeQARAQAB/gkDAm8zCrvNFCfycCMEudU+3gQFw9Vw',
    'YP5SEAiCwegbNw/RsPXxIy6nzFbKMP9qN8SApFwhuz9qf6SeeSafNtXLDz1dZEQd',
    'yYF4BQ0GLZpeE0kF6XvdefVpTiYJaSc2Px+Ae+fw+s+jF/STvLMI8xjWBmUugs/o',
    'Xto58R6ILKC7n4Fl0YrZcB2hRyIkFu2fq9KhcdAj15rXxxL0Fpzn4wwynCGQW+EO',
    'Ix3QfDmuFweoHrU15Q7ItmpFlX+QfvTzL7uBS8WUwx2Fd/LkbA7K7yivCBDy6LxB',
    'rPnffE1EibAVdOHKIkIaSw+zBAOnkieaJou/BEH/NUerAk1uvzZZwi3tKoYy8rxU',
    'EGPcyblYyBHYRKgGwLsjN1VFvnutBDq7f1uRo5ElCSiVfMsST9VNHIft4V0l6Lsb',
    'VK/2U5+gT6GUeSXW9Rm4fSZwyslSeB2d0Cq6gbkEUAsIaI8JDtnkBPf/boHb0/S7',
    'yFeode6LIUrGqrc9ti4Zky+QFsGchJtc191pNsuvYXgeocEz2UjEBra+Tf/Z6Ysv',
    'zMU8+fVeubWvRpSDhlLc8/+z9FD0hqKJzuJUT5sLfBIvPOkpjDP9k48k5wABzW6S',
    'Mevw/X2M2vGRdHit/Pzn25Ei1H5O4dUMUkneym0qZxQmi8l/4cl8Yr1yYOKk+dsk',
    '1dOOGYnyNkoPtrIjLSzctkWZPhVjM7thasBeI77eVdAP4qhf4lCTcnqvnO6eNFLw',
    'ZylzWyYPZrHGIut6Ltasvz2syeAGEDG2RBLNO+z8Mw4RM9jWmNGESiA8RjcBbSfa',
    'l5iBJgRBfVwB9v3/3Jh6V5BA1t9LY1nGbodpM6xQVQRHpzMYYO241bB+dtbW3a3y',
    'XvVs3DJafcAgdGv/TF39h1OP518mNzDG9tYYeAMbJrjby/L0OfS0lEC1gE2Nh1va',
    '5g==',
    '=63Nq',
    '-----END PGP PRIVATE KEY BLOCK-----'].join('\n');

    const rsa_ecc_pub =
    ['pub   rsa4096/C9DEDC77 2015-10-17 [expires: 2018-10-16]',
    'uid         Google Security Team <security@google.com>',
    'sub   nistp384/70C16E3C 2015-10-17 [expires: 2018-10-16]',
    'sub   rsa4096/50CB43FB 2015-10-17 [expires: 2018-10-16]',
    'sub   nistp384/102D9086 2015-10-17 [expires: 2018-10-16]',
    'sub   rsa4096/DFC40367 2015-10-17 [expires: 2018-10-16]',
    '',
    '-----BEGIN PGP PUBLIC KEY BLOCK-----',
    'Version: GnuPG v2',
    '',
    'mQINBFYiIB8BEACxs55+7GG6ONQV3UFYf36UDSVFbuvNB5V1NaEnkY0t+RVMigLR',
    'Zdl0HHsiaTKfKs4jqjLQAoR6Fcre9jlEhatotRg3AvHV1XYebxRlzdfXxyD0d6i9',
    'Quc1zbca0T8F1C5c7xfYP5g9iKWn5yFtHC3S7mLeOg7Ltx84bTo8AF7bHGA3uIQf',
    'uCtE8l6Z57HTeaf2IR/893jLOir8lvmTef83m/+e1j6ZwmKxxZO2s+aGKre6Fqsz',
    'Oo89CpWKNrdZ3IN8+Y4udZNlr7u0os7ffY0shfbLrqt+eVEu4EHfbpQTJxvalZJK',
    'tEnGtV8S7Z3dcPcimxvO7HZu7Wz8VnRzY/AZtee4fC+i2yBu1rWKgY3V1tFKdxVr',
    'KDnmS5MBgBAxv69mM3bf8QPinL4mtIQ65/Dt4ksJuysRmGwQ8LkjSLQCMMepnjBs',
    '/63wJ3e4wN1LCwnJonA2f8gZQHNeGPUhVVd/dWFDtmQaLwKFcI0GS/DiUPBIJir5',
    'DWnrEedtlcSLlwwcUglFsG4Sds/tLr+z5yE88ZrDrIlX9fb9cCAsDq7c8/NCzgvw',
    'kFez14sXgGhMz6ZfFzM49o0XwlvAeuSJRWBvnKonxM7/laqv4gK0zur3a6+D6qCN',
    'vt9iWO/YG+0Fvhmyxe34/Q71nXWc9t5aLcokmYLGY1Dpzf9oB8hDRdMCAQARAQAB',
    'tCpHb29nbGUgU2VjdXJpdHkgVGVhbSA8c2VjdXJpdHlAZ29vZ2xlLmNvbT6JAjwE',
    'EwEIACYFAlYiIB8CGwEFCQWjmoAFCwkIBwIGFQgJCgsCAxYCAQIeAQIXgAAKCRC4',
    '5BBcyd7cd8MzD/9YdMVZniQH4qBKxLFIoYGfLzCEI0S9IVUA37wrZ4YiRODSJRMf',
    'El6oVfTO/g8xpeQlDgHj1w2IDoSkeQrY+7rf9H41sGGOBDGXSQT+7Z7XFH2mPPvC',
    'cqYqR32BDNDkO/LL1BzzRlQvNmnGHxo098sqTgb7hoVsP+qFoem7JUMpcAV1KrUo',
    'P81haV8a/25ouWFZu5P68WFh861TyIjIYLQCns2fG+zlKFGN9Uynv6E5+Qk7dmni',
    'XnHRaiYZP9+wux6zm5a5wD/h6Iv4hyg/0Vnx5SyH8QOm3Qm6pkUciQkSmZQvf0r7',
    'HTLk19V1WtAp64YyUgnp9P/dq1bkclZcmWgZwVf88P8Cjm1BLh9RMdy6F+lVuUbz',
    '0JtOyxFtxfZ7ooNzYf8cZbq3IkJtFW22BcHm7jK7fpkwqVvTeK7TS1nvbUjMW4Qw',
    'bcFUJnA5TPkJanoNH9DCya7/PhbAI9hwyOcCsCOIfbIpj06izxxUXu0MJb+9k5US',
    'n7wRLwVsrt21V/PZoqvKMehqZTsVCsWZOzwf7UUY+WGZqT3uORopg9vadj1nSmLA',
    '+HprKhS9m3PA0vWbNvp0NQUWoanUjtpnCBuLk05H2GNgnRMnL0pEIkF2sTaCRjnY',
    'zLSo9QuzrvTgZ4McfcZ28MDuRR4JfS+LZ8AhopdjtR7VTG9IAxfq5JORpokCHAQQ',
    'AQgABgUCViIlJAAKCRDHiaFvb01lGfBgEACw5hlr7fWwSvYf1/Dfs1w5WyKc8cJs',
    '2370rVOzauVnRsFXTcl1D4iYnC2Uu2CwTcbD5pFKikpJnhDxzd6Ub5XapJrA06lu',
    'uGGExhCV3QKJVOrKJyZ+eWh5wu4UbDxSCvLQI/FLV6uLrbauAQpoFBBw2A8epRbY',
    'hqDdJ+EWgt57KfzsAc12jQ2HYGDIrdV35g3D4QANDLl69XLlSuyAHDMKRTs0rXje',
    'H6ds+/s9khKcCwkzOCAJSZHg83rRpLMkN0Izr3ZQB932Ybr7ZvdbkjHS6YhYfXzm',
    '1PIyFq9TikArz8YFcLQEgE6mph+jfEXMEzbg8G0+Wvrl0C0XHJWiCvl7feAxftGV',
    'w0HPWvNTemD7BCtTVEkIh5IOeB+rzdnFaW84PSYmwoPW6a4aOhQ5Y8QyshCA2fnP',
    'eyQACNpvj4nCJNdvyJAm2+5U/TnCEyl7zizm++sJTxAilqXxH5ubppaldmcRYLWZ',
    'pHN+Aup+yiotDRO4s9QunDC6vTGf4Zbe4xN+rL9vlaIH4dU700xFCNY5yCPqIst+',
    'pLwZo6FduJLsjE71z8UINxr4q0jXDaMyMm70xcDRDhvTPZTP/i3rFrM95x4Q/das',
    'ebNidE0mel0vHJ/5411OrRTCQ5fgv1i7ukZbVATWMOkYTpiYKv+sWPZg3uNxlqHo',
    'BmIunwzFda9LD7hvBFYiIcMTBSuBBAAiAwMEAeDSwQIRp955OGPU5A242FIJp91t',
    't1+YAVblSkJ+APKCdgEXeIcDheRcozUt5pOvGdibnaPotPCxdUc9QWYV8CFadyZg',
    'QOM57kCSnhTutzPccOLnSJVNy9sUbV91lMzBiQKlBBgBCAAPBQJWIiHDAhsCBQkF',
    'o5qAAIoJELjkEFzJ3tx3fyAEGRMJAAYFAlYiIcMACgkQaEJ4Y3DBbjzLUwF+IF0t',
    'U0CuCwddi9EYW3d66Q9dJv2H7V6oPNJ98mukzGUb7bBZhGdtFn1IGr3nSPgbAX4p',
    'AHfWy+JFh0zlM7HFJPECPtBi1UvuNFxvIZj/FeV/jdqaE2KLwO/9Gv3rPMQ2TurH',
    'WhAAo/ubNGuGZ+r/NI/Z/l9vLKfPVIiR3xtrehyV5GmMGXECoT9hME0jhg5RlSzK',
    'qxZkPgVmQclD3smbudp79rtK6T18DjlA84aXut+5ZhKiVPcyUK80UqNw7/3t/NsM',
    'xXv8z73O8glx3jXGv1zIYW8PHdeJOr7nX89dsM0ibgf7Ti3fdhygMA3nu/sbmrHL',
    'nQ3cix72qGQkMURjBRcSSJu2hMZjDNSPgOPOEABefxIyWG4kQwRRUXPePeJOVa6d',
    'QBJPh755bsbl3kQ0tG3NL9nDNq42M8QGDWnMpP9F8nmFSCw+RTUT5SminWsGhovW',
    'rG25/gkWrRZhMAAm0Bf3y+yMDWdsrnUCOQsgihQcH8i+V1AMfZgjJKPg1vtFdDCh',
    'uGtH3vJSEEhPZjTBBzIQx3etKoVDP8WtNZN5jeh84FYHsivLxSUiPQ//Jk3cnBLx',
    '/0f5Wrimwk7eUi4ueNUyFSWv+soi/FpcnDSvbVMVY2sIXI8aFFDv8U6+EPMyijAf',
    'tWRR4yA8tx0APRh/5z5T9sKj/n+jBZkQXBSKDnI7U4fmTBgh/sPeH61/zOuJBt6G',
    '9tfOmomf9TiTVQdD8T3HpEfJV5rrOFj8fic8OKSWp29jnoP57bIEprSgVTcrlK5b',
    'yr5qDMKEh2P7pgWfLWQsSG4a0iwJUsq5NGOsluzeH4aqDs25Ag0EViIh5QEQALcO',
    'QFtQojykqZmX/oKgAcRhiNM9NZbz3FGED69jesy3VOZxBeiCHO3vkHW9h6s88VuM',
    'qiC1JfZcH/Kkw+XAC+GtYxRMxZhDQ8pIh4PAFnaWRp5kAmmxS+k6O4tEQogOgh0k',
    '29P4+w63cgjw8mvb8acKOyMOCXLgnVNak614ogAFnrCakfA4WQOPGoqrey7z0XKJ',
    'LTbt28W2RALbSoC6KE7KTsx63Jng4Yr5q+elVOqzaSFPeloiC2R05CF6pCsVKX7D',
    'P0HFjcCk7/W8czeKOQWM62edgL4Y3c/x/g/PutAkLOrX/Wt1MejKeXT9QaNAA6QW',
    'qASkzK6L1FGrCzaf6cVZrhBdGdIatqYxpfY3I6tTtlN/5BGieFYXmZsP7t/p7TMv',
    'Jv2oJYtL1qsapQcnE9WOiARRb34hcnfA3UOet9W8vJqCGUYKZbJPyk5eLGuFVuDX',
    '6tnqUgoTkWRhsYNFqop2GnfZIl4a8doZ05oQQlKeRBw8pgnRCRq1fq28Yc4FqiXn',
    'Lfdts5016hc8U0KimMzvRBlSKTLEHC6febqq3XHDR7nHHrXxY29BVFD8r3izkT71',
    'Xb3Ql8NGvuWcnTS9j5L1EXkFv0wzFSUS5FUNU3JoNO5JsPl+YVczU6RX/QoDzpsx',
    'mJ7ctY0yeSEY2YXvuS6gQXDALx5D9zyCMTj8TrvTABEBAAGJBEQEGAEIAA8FAlYi',
    'IeUCGwIFCQWjmoACKQkQuOQQXMne3HfBXSAEGQEIAAYFAlYiIeUACgkQD8lB2VDL',
    'Q/tq9g/+N+kTlYxpQCvgvjJEM+VLVqUIv7wBqrZXawcrti8DBtVCcuvHYGjVmPqB',
    'OGyp6TNQTX5RQfo64TTh78BnG9Tf08oGv5nzXHxRdk92XZzzS2tq24j1OGiZhhYp',
    'JcFjzBx3qRhYmvN2ZkuCL48tthjKBx/SjfcGV185meNIZWzg67hmo7Szlbpo4lN6',
    'aLOxVAZelZjH3bFwpMp198ZEuE0B9RzhuJmhrtpl6dLtcQ8rsgy0EdwYons61GU2',
    'gnpn39kpCRSnmbMYqRfTyHo/pVLxz7XR98MrvB6am9wVE42PQV+viyHLB2pRquGZ',
    'CSCfMrzE38MMJ3BJAcwx6YcAItaBQXaWYEyE/ixr4OvEA+jC4n0Nq8Pik/oUc+7I',
    '2LWAZ50VrE+HroNVomFMMUvp+RZ0S/+J4DuuiwAxnN4oacYQVKqDt7D0V+8da+ee',
    '87ghOrL5xTjG1yEgd3Q9VDbh8gWGtVWevdnAldZzDvYsVsJW4N8YunVOLZZ0+24R',
    'X9LUsJ6Fry7oP4kvOFGFegVC123x7HDrR9333Eq4H59xHXyDQo0O7NvCph8RfSdj',
    '/ouYP/D1/gkS45ladT89qePrwXT6j8DTqkMmrUbXVXtc9tBWXgNB0nacX68TywP9',
    'LigrBsDiPdwYszKKuZWCEhex5BQo4Pfw8OBHqkENQdMmUgW1zcE4aQ/+Ioq5lvlH',
    'OpZmPGC3xegT0kVC0kVeK12x3dTCc6ydkWanXrCJrCXNnboV34naszTl+Qt75TyB',
    'XqFJamwxjA5K/COmAZTAcW4svGRhqhAMg02tfkrL5a84lImOVmpGbvUAQWBXNKXV',
    'aeOmKVEvO6e/JBVKDQL5h+ePJ1csq8I5P5zelgXWgVkFvlq0H1MrF3eU780A1hLB',
    'Q4O8eJ+zoCLYaR6lBvZTsfVtsdIuIodiJudYB9GUDMcalB7wj/CUN06R/UcDK4HG',
    'qGb/ynS/cK5giZE6v2BNA7PYUNcdr6hO51l3g7CwswZTnx79xyPhWsnOw9MUymyv',
    '/Nm73QX/k635cooVPAaJOPSiEsboqDCuiAfuEamdrT00fUfqCkepI3m0JAJFtoqm',
    'o9agQBSywkZ0Tjuf9NfB7jBWxIyt1gc9vmiCSlnbdDyK/Ze17PhDdkj2kT8p47bN',
    'l2IBk48xkrDq7HfMNOXC50jyiELs+8+NIfwICBJRyMpCQWAs9d+XBnzRzLXmEA/1',
    'ScdNX0guOOSrTsfIgctO0EWnAYo8PfF9XebZMhTsOhHmq4AAqWFBYxAQa6lGBBcU',
    'fZ0dHylTnuiR5phXMyWYWplZsHOVaHnhoGz1KJkpqYEH7fp38ERdcRiz7nwoyfYz',
    'Jl5qaAebTt8kYtJm3Jn8aJCAjPwtArRzkHO4cwRWIiISEgUrgQQAIgMDBNbEs2RY',
    'eWTLtXrcTUYDhMVzZwsTVJPvgQqtS+UnmPA7+qLEjSInHFfUE0yQEYsCTzP3g9mr',
    'UOte0x/i+u7bmvxYo58SZ51bEd4/IbKecgSJbwLkhHR2HeHh3MsuW8lVtAMBCQmJ',
    'AiUEGAEIAA8FAlYiIhICGwwFCQWjmoAACgkQuOQQXMne3HfJkA/9FIOskOWRjm4e',
    'UuocsD1Rwglk3nWUAJ5krHcKI6/LrKP0OdOnrXrd65FYwpYvhf6/6OCg+NXvQ7T/',
    'rFs+Cfi+Llko5gDWVEcyPOreN/E9R7rVPxYeqWryELFFXL4eWGA6mXRW3Ab3L6pb',
    '6MwRUWsSfXjaW1uyRPqbJm0ygpVYpVNF9VmI5DvMEHjfNSxHkD3xDWZuUHJ+zswK',
    'uAeRtEgYkzARZtYGBiMuCjULD29cYHaaySxY94Be/WvZI6HnCoXSgQ8LCpTGkiSL',
    '9cLtYIDxq8DmzJhiQkQItxzJRPUTMDZUR+SSNAqxL0K5ohuNzZW8hDfkdudZ4Pr6',
    'u+sMVHCIG5sL6IHF35dsoUceCML/rTrM/3JYPADuleTmKfv2Dt78FL4s2CNxcBfI',
    'SHjYCquIb5xyc8m222ya8eF2CoSoC1XhChoGjcIbKvHxcK/PgGgrFLI1NaJRN8vR',
    'qCiW1bPNg8cAyLAb5pdtutlsxrhvRlRc65qNBEJ711Gymd54DOK6vW6DRFQPZLxW',
    'MoElc/Mio4X3FA+40kKXXUcBA3Y2qi1vhCottZIXd+37HZZc0WwoLxv+qvwB19IE',
    'SRuRhJyHnuYXHX7Y+GwDz7/7bzxRrEEhcQfzcWp4qhoFc8uCScj98kMeEiW3AQmU',
    'ayyFDmvqEREd2cSpUbrIJVLT2aEOfKe5Ag0EViIiPwEQAMminwtRlkfMZCotqAo2',
    'GOmJb6gSbJ9GPFaWDBZVMXR8tHmbFlXwsVmuSkV0BS7hnE3N0dbvv5hAv9uNjnqA',
    'vxjP1aSfPNWVOVYSLl6ywUBDasGiiyxf503ggI7nIv4tBpmmh0MITwjyvdHSl0nt',
    'fC7GrdFxTX9Ww655oep3152a33eaos1i3CZqB9+zuyqfe4NWbyaYBoCfESXtmEY4',
    'AbMFy/xYB6liRJsxCeOo4u+is4jrICwGyMZCOsgswciMIh3x3/K1aa/v4DS/T96V',
    '8BTqYeSS9nIGTkz2jLIRXK43wX07DpsoeQvUvWjmfaqUvQluixvwdE/IJ6O92PiC',
    '+0U1CYP5KM0+fpdh2BhaxHJrs2b4NEsYHuheeZ485HrCX8ZamUMzj2+bC0q/OYHP',
    'UtABk96gjXPmTfme16knDFlRJFPZytQ36p9lGYTCUIMwyxjMfi9E+HnhoJfsqlbk',
    'kDseDEB2nU9SJb8NRPmMURVo+yayqcyFUJ4ZimJJ1MpGvlHj6mdxzIdJjzoT541H',
    'WKz+SvVSjCRVFNCjvmQk31/BiPmCf62+KYOpv1tkOankrYc1yX6kt92+JmG6vIQT',
    'u1Lqbp46jkydyG4BAkv9l8EfUMyPaLglTTMotc62rwtPEWnPoFAcV6ZjTxwMx029',
    'hzFIp5tjvoxz7AkuGbi3yoXhABEBAAGJAiUEGAEIAA8FAlYiIj8CGwwFCQWjmoAA',
    'CgkQuOQQXMne3HdgVQ/9GjK+aYHgcuGFw1bX8EfSZjmEvdnuePT0Fv9Padqs236P',
    'COmQcU/1EtXhrgO8NzuPb83IasJWyvo4xagCnCiAJ+uk4P4rK6Sbb3VZ+Hm1SyOF',
    'SF3P7JuaSC03k0aD03s2JxSbZoqupoKkEfLlat0J9HoqquNdjUZ2+4aETcZcsXt1',
    'WVGkzbgwqJbLiuaRKLOvJjMICQA5zhljy7WcIOzIkWyhxhpzZ+a9kdXXWJLI0nkB',
    'jT/5UYT3DNODssrNEfayzxZbvf3Dtl/OIrmKQpgWtVOaiLcxI9FzUN6pGxAlBdP2',
    'rmj0MPQIpa17T76d5P/VZrR/SYeEsPaPjGBZFOAW1yTef0mXKQ0mc0nwTGHNYjrs',
    'tkBUh/F9ErKN/++UN7pDc5ORVCbg5Z1gd3UIL16lsYnNyq1O0cdWgW+xCUMLVKb5',
    'Q9f59ld3/yNF5XPyPNH9Ybb5kQJjYsDaIa+NPg9YLZ8DdONgqZyWgKiW5klMSk5Q',
    '1+pxcXjT13eX5L0Ru/w3UjsSaCQOA/OuNep7Nwg29tWogTOSkhwC92Zpjd5PfoJi',
    'j3EuhPUeTupRYM58jib/b9/1mQ1+wVyDEpIxTDjU0x1u4E59HcAu0naLNGd9bJMw',
    'EeiVzNNyKUihENSQh9nsPniQvXgF3pPGQ8ZpS+9R9NyYQID5t3W8UrLpguvAE2U=',
    '=Q/kB',
    '-----END PGP PUBLIC KEY BLOCK-----'].join('\n');

  const valid_binding_sig_among_many_expired_sigs_pub = [
    '-----BEGIN PGP PUBLIC KEY BLOCK-----',
    '',
    'mQENBFFHU9EBCAC2JjXCZOB43KUiU6V7bbMQWKFCWBmtaSTOgdEixUJKmaEyWbVd',
    'OYEx5HzyumUB0fbjPv4/sbLIddpS0WAiiC1VY8zPR+eZ7W4FhEq5qOEOX5BXt5HE',
    'B/eXJgB50B4n+/ld0+IZKJwEyTQlhQCr/HdQW9aPmroOdN6lJ7bxLmWLimZNZTeX',
    '0UdX8zD7fiocwEciFEMVRXmO2dRhJvw++yNqxEzjLdc4V62M4j1ZbxtUDEq7yiDS',
    'Xkyj0PGgnJN7ClBCHeUoLguVz9CWSXwvlcwUlq3Q1fn5mnVqGuC4a7WV540X9YUl',
    'I9PdP42sagQeoGRYBA6t/pP4shmDWekPPzOxABEBAAG0FU9wZW5QR1AgPG9wZW5A',
    'cGdwLmpzPokBTgQTAQgAOAIbAwULCQgHAgYVCAkKCwIEFgIDAQIeAQIXgBYhBLgc',
    'q0yYY4G97CsGveVSFit0ImJRBQJZu/+XAAoJEOVSFit0ImJR5L4H/38kwavLzN1E',
    'eYeVw9qXj+sR35MYcJo97pFELYcE0bINZL/IinG4mx/HgHOIrLeCLO00L3TQetPq',
    'FNJw+5VVMurOeIgaRGptEckLH23Hr+LQKRx+fYpUiqHtaEWNMBcXUstSDN2zvrCx',
    'U1gjYn0dczlTqZLTYEnq3NuZP/fyBQQe/HvdY8TQEJ0w+DUGIt+GQuBvQmWBc60m',
    '693brCHSZSJJIl/U3Y8OP3MTees8R1vDpiSCdmKm3kyvIDkSA+nowbsjGPdK07VU',
    'hCdntlDWhYMHsudPUxFrPMF8QHo2EkIN4MfWIaVERtKIpVDNV2IgXDS8meEWN9fS',
    '4GdNsd7iYFW5AQ0EUUdT0QEIAKTi5PevnL5RB3944aVm/n2ID4QAktsUAE/0rIi/',
    'Dg+2HFpyd/m8uV+chQV4L965UjLzYgpvn/Hka+DhiwNKUt4IUcfrSUJ8hg9ZI/yQ',
    'ZjiqwEmUvUYBc/qbc5LdKMhlWhgySz7Kf7k7D5GlK56x8lPbfjLBlTU9VgFBRIot',
    'Joyczs5wbtHh0IVc0tW2oShup3yfxQQ3E76lzRF36TVNoXszUHNIiLHyBZbf3Oqs',
    'MXTVchjhnZBZ664dCqZ8anQma2jSvNHlCF3f2SvAv7uf0maIj5IYu0rPA0i6gapE',
    'I83g8dbSqF3YNIcF2NBbck2MWKD1GEUaLXW+A7nyIDXpeH8AEQEAAYkBPAQYAQgA',
    'JhYhBLgcq0yYY4G97CsGveVSFit0ImJRBQJRR1PRAhsMBQkDwmcAAAoJEOVSFit0',
    'ImJRWyUH/3QADLQRZ+3zuDCZU+qw+Sf1JWxJ/sTo2rVjhb0Vz3ixZe9u5nmxgCkI',
    'niPYNpBjkiGbLHAyQjsjp3l7qvUspnRMQD6eZALmcF/QBJYKUYAGjG7sC3vrIJoe',
    'S+ASw36sj/DMDTFYwTzIaAD+yXezCju8Ocbnfnjud/lcjoeDTlyxxLZAIeD6lY2s',
    'lE4/ChvdU5Cc+vANIANAy9wA9JjAdFzUfqhRpDGT8kmbMhDHlm8gM9gSg85mwImL',
    '2x0w/7zZoqzXzcemxs6XqOI3lWEGxnAZRA0e6A/WRfuPRhiclXPo7KaAmwRRlSwB',
    'fU3zrKk4kb6+V2qMReOORHr8jEYE0XG4jQRZu/43AQQA2gIZwFCK3ifxTTPOeyOd',
    'Z4ATBOBdzcDdTScr2sKApGtY4wVkEN8CDbply8kPJnWWyN03HbwyU7QCf/aRXYYd',
    '3/L/yJ1Ak0e2KU1hMrmlg3oeUGT9VC9FG4HwIozM+NakUj7qV89z+DrlyqPic9B7',
    '7vl3oSKuedC9MFj9pRgeqCcAEQEAAYkB6wQYAQgAIBYhBLgcq0yYY4G97CsGveVS',
    'Fit0ImJRBQJZu/43AhsCAL8JEOVSFit0ImJRtCAEGQEIAB0WIQRJU4+1+GHXjpXM',
    'hw+ODbvAFr5dIAUCWbv+NwAKCRCODbvAFr5dIIINA/4o6nx2V2ANYLIC3dvw+L1o',
    'hoQHvI5TJAln8UkG4AG9z5UzFJ7osnSgqvUXhLPFC+ifuWJFgIdAELUF9JS5rxSU',
    'HS0w61OgIjNnoS3JG9LFIjJ0clUMdqSz13Hxq7zJjgyjmlhFlZwvDTATHPEEqUQy',
    'FDSsvFvnhpL7uy32ffsoFfprB/0WGdJ9qo8UJBLlQVIn8fym+XNGuqz664MEQGmb',
    '+BDIdVBcSaOkD4pz+8GkyKEBD6J7aJRPmgJoVzc8/hgas+jpaaH0UhSwXGaRngRh',
    'PsWl9+qz7Tmb0OVdSGKpr7Bke6pjs31Ss1j2sL3XnYQKvfImuiCX4xaHBfXES/lR',
    'tzZzT8wyv2QQ1E4FRzR8S0d49Rcp8WI6rr4csbqkSRbw6qDcwyg7aEfn8Z88WNCK',
    '98zmzwSO6pxDWmVdPXgGjVa4MxRhAc16EBRFT/SH73D797Xnc0o1FJas5Du8AdEp',
    'qrZe+kBr7apBLKlv9rvHsc7OzTs39c8+rF1x4aF4Ys4ffaGcuI0EWbwAOQEEANKP',
    'LR+Ef/eYL5afw+ikIqlzRDEWHByhlWPaBquJ1xlaxPYhiwK5Ux8yZfnrYhlEKfhb',
    'O5Ieohh4HzuiOc0GToRqWQYSSqzJm5odBE2HAxkAGqGqLvW+9tcH5hPK3h/WRSWy',
    'QUwGvTqUfiGvg90CrIJ73DYPgy02iDlYtf+fVNgFABEBAAGJATYEGAEIACAWIQS4',
    'HKtMmGOBvewrBr3lUhYrdCJiUQUCWbwAOQIbDAAKCRDlUhYrdCJiUaS0B/sHG4+d',
    'r/6LuLIbsjvyIg+gVFK9sMGA751uZAZtdkzilw0c9cl0SGlxrhnRZwjZXlfB7RLD',
    'GLWuTzxX6vKVXjJ+IEY49QQ53ZLwcvUvpDlWhiJXRJHSiSIXestsnJp2bLVbfRbi',
    'V4jPXvZrgtBjU1XfpF9Ln6KqJGIwdWuKiHKm/iAr1qWZEtgj9AdtHWjlXOf+WWno',
    'tEfaA+aJefWpDs0YVQ/7LP1N70pHj2YwmQ/Cdyr1qo6iE66UMTkiGluPpGzR5yu9',
    'lhwmDcbAPbER1lIeU1K1TTWU92XCUaVuA/fPMKISlmb7UBDKWAE7904iOYOg4xsk',
    '4z6aN5G1sT5159GF',
    '=yzZh',
    '-----END PGP PUBLIC KEY BLOCK-----'
].join('\n');

  const key_without_subkey = [
    '-----BEGIN PGP PRIVATE KEY BLOCK-----',
    'Version: OpenPGP.js v2.6.2',
    'Comment: https://openpgpjs.org',
    '',
    'xcLYBFp9nCsBCACXTmLI9bJzaAanrD7r6j7gNDS7PsebJr0e182hgHVnGkr3',
    '8XCsCdWSllUNfBRln4MI8GfWVO5Bhhx5en6ntCptJVeSsohAHfBzmdoauSGW',
    'y+M+3dlSGeVqgqmDukQSxuNgKBC/ELDhKvAb8uKWnS/MUOapk/6aF8mf9Vqm',
    'eG/1RHrIvxfeOsRCEFH0OqB2tOeCWPXohxpzv2AvFxWviwzpedwNGDhN/XjZ',
    'JzI4LyBKlorHJvwe4KLKtaLuOq0jmNkT6AcsniyhvqN8QRP4OK7084Uc/7Yd',
    '6Qrcnw/6plqMB5J2PyYkB6eTptp28bwIxUGzfGQ6qfDyHHQBIbAVt3m5ABEB',
    'AAEAB/9uDdjynSvon5C/oxy9Ukvbnn2AeOCNLLdA2O07/Ijoroo7IIW4zQpo',
    'rio9PbREWqrf9KVCk9IdHORXQ88eQoDdlNzG2k8ae+xq2Ux4RZJ18eVf09P/',
    '0NA7EcElDHX5RmsahOnxX72YejfdzGQd80VSEsJENF5rTMQeMkN2dIHS3pFM',
    '9ar2nJe9dc/L9ND0P79X8twZvvfh287Tm23fs384nRedcUwELm43kNV7Us3t',
    'ub1ORmAzHhVCa8dWev7Zca7FqiZxa0u3X/QHvVMMpr0ewTBulr/mEjaglfYf',
    'dNp1PxduWYPWU54/XLG3G4nqLUS++qjd3O46VhMMCIigGf01BACgrkPwdrTJ',
    'EGCfgIq48IGoMU//wS1P0g7EIzplwGAzGAJQw6LhGqKrDONcyKGqHzRgn8oz',
    'dF8iezGjlVq7oiyrrB4ez1gDG4RRDC+6+PTn/TXBTZ21krUgPUrB0jcqV7SQ',
    'IIWZost7zNcbEqiPI91SPAMwYJZbJrSL4pTnDVLfewQA8RB1y3IzuK/rT+gs',
    'JfcSHqZ12G+sUIgpK6yv4pN7hQDhWC3+qe8ULnLLXYv+FQslnRW7tTkAbCRl',
    'kJvbibRqrYj+fQS2d3Hau5HYcGKcv9KPgOhB49yRkQpWCT+fqsQwJByyeZ47',
    'iiJRR8t0X92nr0zbf0f+LalmK4cQnQ6LS1sEAN2R8RiamrNcbsdmre0v6QVL',
    'WUOIwRWABRWFOm9QbSr80ji1q9pHlS5WbIw4LVeiO8V6H21QTL2fqDA9yWOK',
    'mNsOgIi+1PMkC4lwPu60VR7yBtLFWFF2SuuqPuDG8TFA2PBQFisrxcq63E38',
    'kroxpqxNCXXuB3E0uNL2fO6dqWbaRPzNF2dpYm9saW5AcHJvdG9ubWFpbC5i',
    'bHVlwsBcBBABAgAGBQJafZwrAAoJEFu1JX+Hv3FrMWEH/jE6HN5MayB6RHe7',
    'FTrfMlMEh54BqsiugmAIgtKYcxUcNsPw/hC53lJ6tDzo3/zk/2shvfItafh5',
    'ldUsERj1y5e7OMR+2GgfgMdddLddBuV8sXv2HwQgMtykeXOIPuH+7CZDwV7F',
    'lUyrykwpIjGGPkK+fG64fVt0cfWprdEsqcGZmHf/lHtoGprG8syfF+Ao3beI',
    'g6HJ61NHIBy4ewueKMBZ58/9VF2MQ7YgBQCtQNAnQKKrDFmxjZw3J4zBl83i',
    '3LrYpnYepvMUitQ/Y2pBAYygUExZ0dPC2uGFdPISbDGLg3DhGcyy1MvbLuNh',
    'EyjB8RncAfSIwK4dSGVh+PD5dkc=',
    '=w6Dj',
    '-----END PGP PRIVATE KEY BLOCK-----'
].join('\n');

  it('Parsing armored text with RSA key and ECC subkey', function(done) {
    openpgp.config.tolerant = true;
    const pubKeys = openpgp.key.readArmored(rsa_ecc_pub);
    expect(pubKeys).to.exist;
    expect(pubKeys.err).to.not.exist;
    expect(pubKeys.keys).to.have.length(1);
    expect(pubKeys.keys[0].primaryKey.getKeyId().toHex()).to.equal('b8e4105cc9dedc77');
    done();
  });

  const multi_uid_key =
    ['-----BEGIN PGP PUBLIC KEY BLOCK-----',
    'Version: GnuPG v1',
    '',
    'mQENBFbqatUBCADmeA9CjMfzLt3TrplzDxroVisCWO7GRErUXiozULZd5S8p/rHS',
    'kuclUsQzraSuQ+Q7RhpOWdJt9onf5ro0dCC3i+AEWBrS0nyXGAtpgxJmZ618Cwzz',
    'RKrYstce4Hsyg0NS1KCbzCxpfIbyU/GOx4AzsvP3BcbRMvJ6fvrKy6zrhyVq5to3',
    'c6MayKm3cTW0+iDvqbQCMXeKH1MgAj1eOBNrbgQZhTBMhAaIFUb5l9lXUXUmZmSj',
    'r4pjjVZjWudFswXPoVRGpCOU+ahJFZLeIca99bHOl3Hu+fEbVExHdoaVq5W9R/QJ',
    '/0bHQrd+Th8e1qpIP2/ABb6P/7SGUKw6ZUvbABEBAAG0E1Rlc3QgVXNlciA8YUBi',
    'LmNvbT6JATgEEwECACIFAlbqatUCGwMGCwkIBwMCBhUIAgkKCwQWAgMBAh4BAheA',
    'AAoJEPhuIdU05lVRgtoH/ioJdP34cHIdSu2Ofsm6FoWc/nk2QEughNn2AyaxZAKO',
    'pWy9o9/+KlVD3SoV5fzl6tCsFz1MqLFBsHSj2wKoQqkU6S9MnrG12HgnirqcjOa0',
    '1uPB0aAqF3ptNScPqcD44bZ4p58TAeU5H7UlrwPUn4gypotAnu+zocNaqe0tKWVo',
    'f+GAZG/FuXJc5OK2J6OmKIABJCuRchXbkyfsXZYE3f+1U9mLse4wHQhGRiSlgqG4',
    'CCSIjeIkqeIvLCj/qGXJGyJ0XeMwMVhajylhEtDmMRlc32Jt8btlTJzcQ/3NPuQd',
    'EryD92vGp/fXwP1/rLtD49o/0UbDeXT4KQphs2DuG/60E1Rlc3QgVXNlciA8YkBj',
    'LmNvbT6JATgEEwECACIFAlbqeUACGwMGCwkIBwMCBhUIAgkKCwQWAgMBAh4BAheA',
    'AAoJEPhuIdU05lVRuPkIAK+ieYXEflVHY1bKeptYZ+UfHJhsBdM29WYmuHhAbWe9',
    'mb741n8YXbPENoCSYD4jq7cYOvrduz5QLmXKL57D9rXvu/dWhpLaSjGf4LDrSf+9',
    'bYw0U2BStjPzjnyxZSQDU60KFRIjZPWxF/VqRFp3QIp/r3vjEGuiE6JdzbT4EWwO',
    'rltkMzPYgx7cx63EhjrM3kybylL+wBX3T2JNCzLPfZBsdiWmQcypLgOPLrW/4fxQ',
    'zfAsDyEYlRj7xhVKAc+nMcXo8Hw46AecS8N3htZHM6WeekZYdoJ4DlDeE5RL76xZ',
    'hVEOziY5UnBT/F8dfZoVcyY/5FiSUuL19Cpwoc+dpWm5AQ0EVupq1QEIAMLfhMdk',
    'OoIl1J3J8F89My2u7qwKrw1WLWawBacZH2jsGZrjZlUJEIQpaIyvqHSPSgLJ+Yco',
    'YmCMj/ElNVBKBzaUpfdftW+5/S5OaJVq/j7J1OKMQqXQALgwh8GM/AThO5G4B27c',
    'HZ/+bkbldYJJK0y5ZONEj7gkch7w6cr1+6NCL7jMWIDar3HpchddOproxAMuZa9D',
    '2RjOvl+OMb6JMO5zTFbh37o5fAw3YWbmeX/tp2bD5W4lSUGD/Xwf2zS2r7vwGVZO',
    'C+zx1aaSNllcRvSWkg8zRY5FjL9AOl4l52JFfz8G63EuHrR9dXmsYA9IHunk0UNy',
    '/GGCcIJ6rXKTMCUAEQEAAYkBHwQYAQIACQUCVupq1QIbDAAKCRD4biHVNOZVUUFY',
    'CADkAAtvIiJLoiYyWBx4qdTuHecuBC8On64Ln2PqImowpMb8r5JzMP6aAIBxgfEt',
    'LezjJQbIM6Tcr6nTr1FunbAznrji1s4T6YcrRCS2QLq2j1aDUnLBFPrlAbuRnmZj',
    'o8miZXTSasZw4O8R56jmsbcebivekg0JQMiEsf3TfxmeFQrjSGKGBarn0aklfwDS',
    'JuhA5hs46N+HGvngXVZNAM9grFNxusp2YhC+DVDtcvR3SCVnVRfQojyaUKDEofHw',
    'YD+tjFrH9uxzUEF+0p6he6DJ5KrQuy5Zq4Yc4X2rNvtjsIzww0Byymvo6eRO0Gxk',
    'ljIYQms3pCv1ja6bLlNKpPII',
    '=qxBI',
    '-----END PGP PUBLIC KEY BLOCK-----'].join('\n');

  const wrong_key =
    ['-----BEGIN PGP PUBLIC KEY BLOCK-----',
    'Version: OpenPGP.js v0.9.0',
    '',
    'xk0EUlhMvAEB/2MZtCUOAYvyLFjDp3OBMGn3Ev8FwjzyPbIF0JUw+L7y2XR5',
    'RVGvbK88unV3cU/1tOYdNsXI6pSp/Ztjyv7vbBUAEQEAAc0pV2hpdGVvdXQg',
    'VXNlciA8d2hpdGVvdXQudGVzdEB0LW9ubGluZS5kZT7CXAQQAQgAEAUCUlhM',
    'vQkQ9vYOm0LN/0wAAAW4Af9C+kYW1AvNWmivdtr0M0iYCUjM9DNOQH1fcvXq',
    'IiN602mWrkd8jcEzLsW5IUNzVPLhrFIuKyBDTpLnC07Loce1',
    '=6XMW',
    '-----END PGP PUBLIC KEY BLOCK-----'].join('\n');

    const expiredKey =
    `-----BEGIN PGP PRIVATE KEY BLOCK-----

    xcA4BAAAAAEBAgCgONc0J8rfO6cJw5YTP38x1ze2tAYIO7EcmRCNYwMkXngb
    0Qdzg34Q5RW0rNiR56VB6KElPUhePRPVklLFiIvHABEBAAEAAf9qabYMzsz/
    /LeRVZSsTgTljmJTdzd2ambUbpi+vt8MXJsbaWh71vjoLMWSXajaKSPDjVU5
    waFNt9kLqwGGGLqpAQD5ZdMH2XzTq6GU9Ka69iZs6Pbnzwdz59Vc3i8hXlUj
    zQEApHargCTsrtvSrm+hK/pN51/BHAy9lxCAw9f2etx+AeMA/RGrijkFZtYt
    jeWdv/usXL3mgHvEcJv63N5zcEvDX5X4W1bND3Rlc3QxIDxhQGIuY29tPsJ7
    BBABCAAvBQIAAAABBQMAAAU5BgsJBwgDAgkQzcF99nGrkAkEFQgKAgMWAgEC
    GQECGwMCHgEAABAlAfwPehmLZs+gOhOTTaSslqQ50bl/REjmv42Nyr1ZBlQS
    DECl1Qu4QyeXin29uEXWiekMpNlZVsEuc8icCw6ABhIZ
    =/7PI
    -----END PGP PRIVATE KEY BLOCK-----`;

  const multipleBindingSignatures =
`-----BEGIN PGP PUBLIC KEY BLOCK-----
Version: GnuPG v2

mQINBFQNRrkBEAChLrYuYjiy1jq7smQtYPln6XGJjMiJ1PbZwGK2CKQaIW6u4EUJ
Dhy6j/vbApZUJbH0krnY3KY0wWjGkAjPa32J5uIU3ldKqcZEg4mavJlsnFqwGJtB
txsDVl+2qr6BNLXSHuv/xyDHOOwWv2Hij6uPup4demscvQzNkwL08KnjJyJj/uw4
QQgXwhYBsNeHfqJN+qLuSN1hJyzGRCXCsw/QjjCjtTqns25pFFYI5viNl5bRogDx
3/FiMKJEcs3U3Gzn4XECjolRiETmGB61VZuwFatvUqEnWsz6NjsvHYkILplpOoE0
Ittk9P9/RIoBaKpvArN0NzkPPY+/HIx6h7pEyx2/IaH7IknDNAhc3jX+dgF33+tl
h4CsiUg5ra1Jg20+FXcu8F67ie21lRWXZJ+St16o4cXlQ5JCmy4qiekpN03zGW92
Gpk6tpMdAMZIH6LQPea+Cjfbu2OMkSxokQ+7MSj7CXa/vu64qq3O1/34IC1fcnek
QxoI4ses4fnyoMWDFR6v+zsyptA4v8gZGU3OliLrgRokEJYbavtU54yDVyu5peM5
iJlriNun5YnHCm7AclmrhOuKv12VfDLO6pIsb/gDpGemjcEIVj7/WhlTxr5YglXT
LikCbEiIm2YJxw5j4Z2Tj11dXK4RpBpTqvY/MEmSLRjxsr3mlP5KFBDZBwARAQAB
tB1UaG9tYXMgR3JpZXMgPG1haWxAdGdyaWVzLmRlPohGBBMRAgAGBQJUO/8GAAoJ
ECuuPPba/7AAkpIAnjC4ApIaLN2cBV2phfqOMsjFNvrTAJ9+KDMEAGkgU2fPm5Dz
xKYsNY87g4hrBBARAgArBQJUSRZuBYMB4oUAHhpodHRwOi8vd3d3LmNhY2VydC5v
cmcvY3BzLnBocAAKCRDSuw0BZdD9WBqPAJ9RqDJ2ANbegApkOWMQaS+XpY8McgCg
jPuffq5cUqBBJljqyguekUfktsKJARwEEAEIAAYFAlRJI1kACgkQPDI5e2lh0zCg
Ywf+OUUuk0mgcZYv8uieAPcfWulG6oq6wGKbtDNfRH+JnwPF/lyaLUBRyLUlVbgG
diQNJoTotqJyCqWoGHU/1ssI46pnt7bVb0lUa4kkrFRzqTsN6QcwXI9QRLXp1Hje
bk5x2+E1uQ8FUVppjznSI8GbQofYEoIesxlRee54UD+8iAlyH5JNckLHPVeOr7Cc
JTmBqic9B3RK9yZm9TfiGCyRoB3/jV/FBwzQ1QZrBbdRyEU5ai1x3Q4MxRL74nJp
OSFW3oSY+P1jSlFB0v3HZW00z4xwDzrlCKbn79wHhNAvh10chF9LwreMBedKnuw6
qI1pC40VPktPN/4cmGyHC6pgl4kCHAQQAQgABgUCVQSWmQAKCRAodzh7/xuV5oLY
D/sGwQe1LpVOoEcudTsVqpC6T08cNSZWLRCeokxtxa1Yk/r8MIq8t/fijk0Dh/dE
j9QcvQ9NfypAwOVelse1MXlbL/J/gNAgG92/NbXu3+Oqy/bCOSSPJzWrnYhC1GeX
Khu8xOE+mYkxwcPEiMcfwo0NBSLVJL981Z3pRw7PFj+eSE+4JM+DxJaBP//pMiFa
Aac0Y42NXCJRRcmNPED55HnDDhUZ+sbbl2mWsHq9NkStul1qtWx1JgVLdHsFHgPo
dcx2G611/WYUOvsNl16QIuxiW+xv3HhxkPij5Dv8XpCPOM/LeGWjL7hPdbWIIXGh
eKASEeS89aKDZSQsj7LhE/ds2GSEifj0VscxLZRq/UiFChDMImydTuAxeAGsRtb2
u1Po0ww2s6sZcNzz3zISHNtO8hewV/vDhCav3gDw1f5LFA58waiVihIkYWa5JJ40
FMdnWLeODTzciCdRbx5KZtHKebKI77AWr+fXH9M7sRDVuN5XKCHRZOO76qkymmen
jSrS8j7dtrWP37spJ8/T68pVb3LLsYsVxp5U6DV4Av+hPToBy0/ux0iICQa3QsbY
iZvsx7JzZhsKdt2S+ItEY+cqdsFrLxS4jE8xoUDXIZvOOlEyxQOQ2O6nsHRjSVSQ
7imZ88U9/Yl686GIpiDpP4+/AKn7qdgWmZBqcBI7QTww1IkCPQQTAQgAJwUCVA1G
uQIbAwUJB4TOAAULCQgHAwUVCgkICwUWAgMBAAIeAQIXgAAKCRCCk/uBsYKD9ap6
D/9tDUpaulHdyJoT4LjdmR5Twlen6D/WRxIAK63Avad0gZa3y7chj3eED9HH6gw4
UmqQvpR8kfgnaJJVVPtPZBKUU0+UvnP6SH2i+thwAoGUjxWFa+cIaH41GAc3Buo2
WUOqYF+o6W0o+2ly6gICqP8FTNZllIlIsMn65ksN0290zUHUt2QDydzGVIA5OiOS
nkBr/0Cwe6ZF7VAUlF5MGsZdLMgAHbKmyQTX1FAn45xEigtOb8tmDobryW/Ga+sM
kYGC91ttTR/AYtNvb57x2aepm3vePfMtZ0YCHiyZexcLv5lqmjspRgHtRn/+/Fs/
OGHL70mHfPH1zp3k8zHbaEVMVHwBzLT+Du96Eom+jL4PiBNXOnGyQuPeRrP18QHk
kANqufLEB16ZeeHFa0/zKCILarxwV8G8zM8dbQbwNv8e5fAUbNP7LkMKbvDm2woB
LJqOGu8mF8js5JEUIgtYMI4FAuhB4DtX3yH98af7TZyEGHIJUxcasbg829qmYnrU
NoPL8qBV8trirU3D7iYvf1NTe15+9agtsdUkoBIUrzgzLQkkHVbbvydbZrwNebe8
WFLfOrAb8CN6WeC0sI+Tahqn10V15kF2quZU5jVu5gd+XXNzuuQCV8VLF8Q3S6O+
zJPHZGpjExxgFwMm25hBQ7CrtVlKVH/crP6KuKi4iI16D4hrBBARAgArBQJWIsfE
BYMB4oUAHhpodHRwOi8vd3d3LmNhY2VydC5vcmcvY3BzLnBocAAKCRDSuw0BZdD9
WHZQAJ9v6PgK/zwn1+ZHCnTU7z+10rMsUgCaA9+Pa31VBCsdqtAca8pZJP35YFaI
awQQEQIAKwUCWAO/3QWDAeKFAB4aaHR0cDovL3d3dy5jYWNlcnQub3JnL2Nwcy5w
aHAACgkQ0rsNAWXQ/Vir0wCeMYJjvyYTq+X2z26Gw9YYA0qM5GMAn2KFAJcap4Vp
3umZUAsRWq7KaFzFuQINBFQNRrkBEADFYg1yIZ4p2ncZdphG0bnTm/6Ng4RlgiZl
DRSGNM1gqckn30wKcNteqUUyEQMkw97fCfqYJads3/j+BpMHW8h7AVsbezSHuv+c
DljMaeGjYHZc3uRa0lxXTfi+8aEAKRqka0w1wyEkiO0YVXyuz7/o3vDd9pGoCIX3
g6l/z1doSzVKGrQQr384/hhLpBgZN4uxtrbVypx+Aq8yN+l4n5ELuOmCh69tI6h4
jnIwfKgnebpjB0OOnyZ/Taq219wZ4Mmjfn3WI+PxnUe0Sswp0KvXHyOoN6X8rgcK
NpTPzxkJ02VA4m9laZpDOHnysBcafM4uHwpzQ4izKq31bUPDm2hBHzSgMtLNfG7C
OmMEf01mwPkbuOKMVid85TVrmJeQEMPd0Fad5Zr81deRUHuUZD+1xsRY1SUtL4u3
OrVaVV6DkbjIPeaWiSqng0dyxdydzZwkUSHEmf8fMtCawVB13RR4sUdOwK0IIn0n
bBcYFnyE3KwUsekfDe2ejP2AF6XbFoSHJKBKaUMl5qqfEoPMRefdfjJikfPzrGXa
vOBVLiEuWmR1pif0r4OCfssHF6dJsR5lnO9p0owxDuKE5gqYwaRC9VbM4FEGM80l
ORTsdhIlm7R/oATfAhYPyj49ResvOifgQ2UfTR3hCxEYlme8SRBmb187kFQHEfS7
g85R/DGA3QARAQABiQIlBBgBCAAPBQJUDUa5AhsMBQkHhM4AAAoJEIKT+4GxgoP1
pUoP/1dhADAsm8vOdu5bSqs2O25g3Ib67FaKdgZxbsApy++1sXScy7BodnfOIvhc
el6EYYqtNmCfdxI87X2nNcJcsYWtxU5DKSKlDIG40RJL2aGG2pJ8QT3MgWgibCLW
uAdkfx8RNlSnpb9L3bUULwsbCd+muYk6en2TpiqxCRgI5Ypea+sfJf2ho327F9eQ
iW9QB+4ZhSQv/FdbZYWoVhPVo2PkJaIWbK1txMA5xCKjL/F4jcNiNHYU0uLAdgmQ
4IiUXNEygqJK14Nr/8O6nsJlVgQ9u0y7TO37KkBd0LWJRTuepcgaCawyzWV0tfXq
+64QQ1GSRMPNbaVeqi+LU/Hc3bBWX1m9Ox7Zs6ocL6ScPGIUHapp45IAEMLfCu5H
gJQN5ZanJAf2RDYn3owpZWYCmxV97y2HMfQotqPWvzlPJtLXmpgDnRS7JOwZn8CE
DJXudGK27xbAvNyRuVzK8XEVnc5+H6zFWiPtzAN8NepiJy56hNuu52/y8Eh35oVt
3OpOb6aGkUYzY45uQvhCtvG6X2CvJiy+31+pkfXTzRk2FhTeyWbVm+2M1ft7cHv+
fW8WQmmDD/cs3sdVpGstDbKVwCALGO6RUKjJDSXiZQUuB/ufjA5FRNzT2vfO7bX7
LDz4ZOY+PHS76ihek7a8HdMrSidBetiCG6to4OQ3PySjQYdkiQIlBBgBCAAPAhsM
BQJWIfuxBQkCFgZxAAoJEIKT+4GxgoP1V/cQAJCQEqMi1URwd7ODEgIpJ4/LQg+E
R3nDRiYzG9yVzKw9c7TfMJgpjoDqom+wxW4jt8doNCTl0UOer3WQkazKB75hrbCM
mzRVyUpyG6yQYErg7MAsl60x5Y+odxrN+idY45erlNbLoIIXokEb7VZoE3YFxs89
Ez6YuXwVGkTmr30HkMMlpX+psd1N46vcaeDJhcZpUmdxgi1kBBpinAZFhsSY1fhA
g3hVZI91EzsCeFwNfGVVNK0+Ph5erwB1kF3JSXTp+4pCGD0pQwj79O4USKLbaU9m
MnyLsg5HSDx6YLKD9vjQYWNbnJkmVSqBjXlaOI4ttj+8Z+7sMj4PXbSq6gMIB0Ba
4szEqd4EVxJhYATQl0KYu/YzDeHSEXfkguhIazDVXrWszXmcVpYQbvA1ADalpxdV
tvexJgnNYv+wkUauosSjkMhLG2WVLGQ5fg+AdBPeMhEb/aTTtn4aZ7Tkc/vXFWV9
Mb0n/Fo96mcCEOK28+w6z/HkBIG8KgX6+GTCTTI+5ix1HL8Jjs4qM/cZupHIxBQJ
SzFRPrm/JzbYNzus0qnpcUoLQPbAPwywOQfZnN4+1/piy1t0lRPrJh6NL0YvEtuM
5bIxEtmu4V4Mm+j1i/oieeAuJyj4lIWMZgh5uesS8yBBNu4c1BiSGBe5xb6x0uyd
b1+K7XlqT1/U+WFbuQINBFRJJmoBEADqbDxtQTD3TWQqZQzPqhGiCLxOONjNG7RS
hMR3LDn0DBMTtw8rUG6qSGefxv6xqkiYNFi6WX2nJ6JATqMrIkXDCkhzLKU4JSMg
4VYqIej0+1ETymjJBo+9Cp/YjjWBfCnXW1Xy1Bkiovx16XiFz9zI+L4Y89ziYuWk
GdzJQpM9pezZNlwVJ6fxYBFt0Xmi3cDywzVi3TuZ1kzRBQbkKyzlWJPlzrXHTW3x
fGZkw1R4A2oBvyRoTnSeNYMYJrgFKcWunTrgN4MUKZzWsw2imZJWRvBIUCAxm+wf
tMPIAEi9XhQEXSOKVOsyRDypTv9Q+b98TqabCIFpFjOCCsCZVyqJbVlD8tebCTzB
KW7y9GcKsUg/8NwgWZeOO/uWwear+2dahFO/rrHEooyjP5J8TfF0rsU6uZ0vjSMq
OJ6Qi/PYE+dSQl7dwZMdj0JhToNq64M3KX7H1mlLSoGJNMpsdT5s2+0HAkaQirVH
zmqk2PiG9ofNZHSQwlwn3bxfO7WMenTmtqRJ8f5ZsezvMLAm6NfCZ2UgfoLIUfCS
65Fq7jFdUntO6TmWocnBslAwczMbTNQ7+c5YtAP6yAihpScORuV9G2aHpg3pG3vy
yD1jYFVno1GYsDbT26DY8eGAWXMioFxNx31HVJh1hwq/tIaKk9skWIZyAUjmTKEJ
HTis7ixMXwARAQABiQQ+BBgBCAAJBQJUSSZqAhsCAikJEIKT+4GxgoP1wV0gBBkB
CAAGBQJUSSZqAAoJEOAAT9SU7ImVBS4P/0OSwomCkw2aZROmJS9CPu9jfjwgqMdY
33VcHs1SqdXdCJBdRVIu3zs4/AB/bksPeRn4UfQoJ6xQXMoG6vRisZxPexpsIOw4
cvZF7tYofOzUUnm7qF1HS0lC94KUrvJK52FLfFZu+BQB8zgBrR4p7Y5Gs/jvLUIC
OEUkXowijLJ7BPO76i7FG9ibynrei7c9RFp8DL5kEYmfSARoTb0hR875zi0a8/uh
YMWmXcRvUtq6SC6q+bhMD5CmS9s8UfnNjVhOYR501M8expCQJsbyM+r49xCUxMLz
OYkJOWgKnbyIxFFj6SFdV9oABh7r6Oqgnz8On8kEg2Qosdz87tlr0ZhG6PasMHet
L1hGSy8VBMWAHLPwtScVLr5KOuZ6S7ao+lhe2lcGEdzBkRw75lqhaCaRkJXLlBbK
ecEL4QWcoAATwFasiioBkrZhJEFay+tAZx7SrUKdxrh936XYOj4yXvwNRQshIDRG
rMyunG3fsR9DraR8/tzNdu+2HLzaWwZl2AnegcSmj0y6K5RvTQy4qO74afFBrHml
uhoTRpXt3YYoja7ql7bfZGBg5cdzoMEpJiEVXpmiKnd92JHeiiXNygSCVpBLFZl9
z/6U4m051fd/+nnC7Y1rs0AwmHzEFHwyMMHf98MjJxk9L6wH0BvcJL3yBMPOHUat
idDV4/pGzi5VFzoP/0GyypLfaj5xgfIbjSyyK+LLueZXyNpA8Qpn9jHUrI03R/AC
Rx0C5k/vlGR9ac1BqQjafhgQlmRNI/JK6lz41VPyomWE4atBeluq9KP8ijBcxY8M
nMyyxtt8kKm51pKyseXzFiUEaH9De71Gz9CcmLYyYAlsGPE2gV7AEnzG09cSya3t
sIA+sKZ6qQT8A7gspy3Kigv2IaoOpWyQFzHYDAmKkV0u77+Nf9K86GNFcS9rP2/y
aes09MwIQ3j1PEh2/EK3kf1ViJU/DvIdPSTxWS02/YcXDDSExai6HqTsxnS7OUMo
Sug754F1BFdN1D9vROaMxZBJHM+OoLtRXoIGy+3YLSScLW6xOrZ2zfD3dJD0H4jm
IbGlMjq8llftLx7gLcVL1khlFKHjHuRqcTnDtvDBJTg0fIlpi+5PXNfm33dINuOH
cWnqmxGcPY6ES0wurgz13NCYZL/G0x//LPoPSneJPb7G5ZtPN2jseGHA5zBV/kb6
3YU84twmEnbZ0gZbCm89uvmulMUIaX8Z2iy7Tig6tEC/LqT26RwuWihGpXv3HlId
2FFAZ5HOtKWR7PQDgf8nOma/en5g3n3VOa5w7JgXdK0GaKRuo8EL5C2ocVknJ7/o
o5s4nJb0841kHuAmY1Vv4AkwChTCFP77z5OOzSrlTMAQXsootYGV/Uw/Qa9wuQIN
BFRJJugBEADJSsQfPqDSle4AS/jx9R5494mL7aRQ78WrRYNADyofHw1I7Ty4EXZ+
DloSZzNM0nJkWKycgalnBa67kTOg9FhD2y+8aISUpFIiWeeBV2IDlf8bLzqi73/u
+oI6x7LNmKRl9Ei+cbyU68b6exjMIuwl6R2pxN14bgAQAzGYOnYxke8Ub9G5ANs4
9VxFlpE0AajckjW7dZu3404SJhYAUNkurK9xg5MlvTLMr55k+8hsUZaXdUQeUsiW
+qadSe4qfy7g8tzf31yAKICr8udXgdHa3zLBhRu1gUOo3pRDIcMcBID/iCVXexPD
VYqljiny8AZKvMWRhT9NzDLhJntGq4bo3z+HaOlFWysbzYl/6AzxHed4iQ/7vHkl
e5MQlx7WtWNJVjJRw3fc5SOtYds2Xmc02g+NSmJM9Ve7M3JAp5Lv4LeGvLAu7q5M
UbFhkZ/31uSCwS8cXhdMz91DvNZ5KNAwmS9y4ojUorjcpsMQcs0uHbOHgtmLIJbB
xbjJmUmVfMn+ZsSt/Hx4Y3DGUU01zjnj6prq5RaCKYEJwxhMvXJiYJ4L94rQJGvY
clb2JuH7E7q2H5g+fMJHiQj9KoY/fMhuc0lY0W6Af+M8snCovLwgTR7bpIv98vxA
+FpZS2NINA2nEcF0KpjqQ2zVUBOa9iUx3GLnqXvbGnsi1ayRhTzG9QARAQABiQIf
BBgBCAAJBQJUSSboAhsMAAoJEIKT+4GxgoP1qSUQAJCqBGEp3HRfG3f2B1WELShA
vyT5rn/Nu8OvQ+OnubYlkKl9rBpP0evxEJjfrmK9PRhfPM+Ep7QUARXwMavAbH/g
bSxg6XwPPrimMDrluVoD4o3YE6OBjzpynhxRBHYAW+//VZCzJQoY+0Q6iNcWEfuH
daTsTWwIUUOfXuPimCpXbNP5RLxbnX1gs0MuDuUuBrLudZ2nqR89WVSubWdLNN64
nF6KqANK1HXr5iSRFG7eRPp4hiVDdELo3cJgR6ohFGARctwst39C95URouyCwTRj
fKYwJ50Ha/xeHlMNV8Ddnd+nOvgapxDqCKcBTUC03WRxQSfvu6nMh3KUzUfX9xPM
kCAF0pNT+JE0hdJophU0lSgvFCSHor7bigol31cavlvkswEcI7Kyufvt2W3FAma+
bJaLcqfGCCoIOdf7n4VNCfFArzXsPx2chrPRf7akO4/cumVxqcKrDZf1Gdy3cXEx
Bl7cynwaatNDnspvpJWNxJQ20vJ5ibbfPrZetowAnGV0qhKM2emQIVl4q3+UDUEb
yeHL7FBsg5GXafOTcoZ8F8qhWTjICvG1aXaI4ORO1ljA/fB0wl18ypjhaCtrI6VB
qkxuzU0slqdngdLUr1iA+A8oOIZlXkcFfHTnW36O8hZVj2vK3CU9WVsEa/gJI1p1
p92yZgB3r2+f6/GIe2+7
=jZgG
-----END PGP PUBLIC KEY BLOCK-----`;

const mergeKey1 = '-----BEGIN PGP PUBLIC KEY BLOCK-----\n' +
'\n' +
'mQENBFtDaAIBCACX5Y/YO7CuP6PMBIJWUMXFb50cGgzzowCbhdzpYU589iz1npjR\n' +
'yBmZPmnKK4KfEMz0buY+763/LFwihbfBh5jsh3oV14rqg+P6VNLeCATuGWO/5JKy\n' +
'jRNzjmQZFLcmbStF1W3+vIvJJDibMqvjHLE33z7t17BLU/fVu4F2BuuKVsM5xm/J\n' +
'HIYFzCeWR5O8+0s6Kd1SKZwzy7ySBV0w3Pk0go076RnyKyv8vneogTubA0qSAKJx\n' +
'jm6k94wJSSt3CyH5ogcLd4wjsylA65wOPIy7ROvcg05hdWO83qto4tE8o2mpB+Wc\n' +
'MZ6gkyLZnQEvKBKlh1H2BBrnI2w4iDRVSCOVABEBAAG0JVN1YktleU1lcmdlIFRl\n' +
'c3QgPG5vc3VjaEBleGFtcGxlLm9yZz6JAVQEEwEIAD4WIQSJdpCFeXsnZzf+xlKb\n' +
'N/Be0N878AUCW0NoAgIbAwUJA8JnAAULCQgHAgYVCgkICwIEFgIDAQIeAQIXgAAK\n' +
'CRCbN/Be0N878MfWB/4wEIXGoYc8sYcFIjeRsIniQN+TaOhKY4kOdbk/MJh5hDcc\n' +
'OwXpahc6C14pzSh7C5bkwRzWrm0hsONR5uhrx09154GU5ie88yIKTYC58ef4TwB+\n' +
'Kq4UvOV0xbkFGmyGhlDWgA9nSCotHzt//9fLqY26m7pZ1JVczDWVHIqwTv4lAF5G\n' +
'fBuDEV9w6fcbvIiqSrTx/lekNQjCE4+JhBahindko4jeP4bj/699Q0f+j2pHJ5xU\n' +
'zHoWAI8RowX7EDzwydnTG0Rrx9QoN2QcUjw6Lsg9//i7fk5PochYa7kGYcHGLvXP\n' +
'8fwk7K1be8ZnRwUx8dqzoQVtYRxdHP19P796PD5guQENBFtDaAIBCAC3FKAMPRU/\n' +
't03vbsVibHkpCI6KVaInTu7+HWksYQ8gp89w2nzQZLvAfIMKJBVdZa+nRoTTjZ6B\n' +
'zwmvtiCjv202/9L8BcBmsNFnKapgi8bD4L8r/9lSMngD1ebSdVuopNQXzDXLYsKl\n' +
'8OLup1AFPQPEwDnn72pHF7fIJBOJkuXnS9syCViLlFeziBGsY/RD0hWE7YgIK+m0\n' +
'0M+57EzDntjsVTI5d3V8EwEUJU1nADtnbkjQoyCXBfqxYe4+SmiWkyFKFVfIQeX/\n' +
'muoq79b9/NVM7G+vTcSzTCPKKKdw1Zefb1i/S/O1HWwA3KJCFYOMPtqLLf2hIF/5\n' +
'3LC1SRVCJ7bHABEBAAGJATwEGAEIACYWIQSJdpCFeXsnZzf+xlKbN/Be0N878AUC\n' +
'W0NoAgIbDAUJA8JnAAAKCRCbN/Be0N878Hf6B/4nun5NklDp/X5EvhHKdTgOMlIC\n' +
'f0RsrqRGvQTOMmoxeQ8w88GkTuGIUSHWPxXPracNfqxETOY+D91dQDKpgIMSPqDk\n' +
'tAEnXhX2S36Eb/68hkkwOF2I5Ngcv39n6BLvREGf8JiUR7O/MRgfcjebfH4Trc/K\n' +
'XorBDo4y3g2wg68ueuEQHfi8HprWec2QjiSgTTaNfG0oS+UKLJB9ZsPhVB59lE4B\n' +
'giI/4DD0FYR9pUfo9SG2sQKWlD5jIWob5S8x2QYZKFXYDEGX7V9/yjReGAfqjhQY\n' +
'EPmHvKuRRWbzEP0ckFPVsyc6E07OzZyfnHOPIGXH/IFO0OF7Zj8Cvh8BaPYW\n' +
'=hJLN\n' +
'-----END PGP PUBLIC KEY BLOCK-----\n';
const mergeKey2 = '-----BEGIN PGP PUBLIC KEY BLOCK-----\n' +
'\n' +
'mQENBFtDaAIBCACX5Y/YO7CuP6PMBIJWUMXFb50cGgzzowCbhdzpYU589iz1npjR\n' +
'yBmZPmnKK4KfEMz0buY+763/LFwihbfBh5jsh3oV14rqg+P6VNLeCATuGWO/5JKy\n' +
'jRNzjmQZFLcmbStF1W3+vIvJJDibMqvjHLE33z7t17BLU/fVu4F2BuuKVsM5xm/J\n' +
'HIYFzCeWR5O8+0s6Kd1SKZwzy7ySBV0w3Pk0go076RnyKyv8vneogTubA0qSAKJx\n' +
'jm6k94wJSSt3CyH5ogcLd4wjsylA65wOPIy7ROvcg05hdWO83qto4tE8o2mpB+Wc\n' +
'MZ6gkyLZnQEvKBKlh1H2BBrnI2w4iDRVSCOVABEBAAG0JVN1YktleU1lcmdlIFRl\n' +
'c3QgPG5vc3VjaEBleGFtcGxlLm9yZz6JAVQEEwEIAD4WIQSJdpCFeXsnZzf+xlKb\n' +
'N/Be0N878AUCW0NoAgIbAwUJA8JnAAULCQgHAgYVCgkICwIEFgIDAQIeAQIXgAAK\n' +
'CRCbN/Be0N878MfWB/4wEIXGoYc8sYcFIjeRsIniQN+TaOhKY4kOdbk/MJh5hDcc\n' +
'OwXpahc6C14pzSh7C5bkwRzWrm0hsONR5uhrx09154GU5ie88yIKTYC58ef4TwB+\n' +
'Kq4UvOV0xbkFGmyGhlDWgA9nSCotHzt//9fLqY26m7pZ1JVczDWVHIqwTv4lAF5G\n' +
'fBuDEV9w6fcbvIiqSrTx/lekNQjCE4+JhBahindko4jeP4bj/699Q0f+j2pHJ5xU\n' +
'zHoWAI8RowX7EDzwydnTG0Rrx9QoN2QcUjw6Lsg9//i7fk5PochYa7kGYcHGLvXP\n' +
'8fwk7K1be8ZnRwUx8dqzoQVtYRxdHP19P796PD5g0dFT0VEBEAABAQAAAAAAAAAA\n' +
'AAAAAP/Y/+AAEEpGSUYAAQEBASwBLAAA/+EN2kV4aWYAAElJKgAIAAAABQAaAQUA\n' +
'AQAAAEoAAAAbAQUAAQAAAFIAAAAoAQMAAQAAAAIAAAAxAQIADAAAAFoAAAAyAQIA\n' +
'FAAAAGYAAAB6AAAALAEAAAEAAAAsAQAAAQAAAEdJTVAgMi4xMC40ADIwMTg6MDc6\n' +
'MDkgMTU6NTY6NDAACAAAAQQAAQAAAAABAAABAQQAAQAAAAABAAACAQMAAwAAAOAA\n' +
'AAADAQMAAQAAAAYAAAAGAQMAAQAAAAYAAAAVAQMAAQAAAAMAAAABAgQAAQAAAOYA\n' +
'AAACAgQAAQAAAOsMAAAAAAAACAAIAAgA/9j/4AAQSkZJRgABAQAAAQABAAD/2wBD\n' +
'AAgGBgcGBQgHBwcJCQgKDBQNDAsLDBkSEw8UHRofHh0aHBwgJC4nICIsIxwcKDcp\n' +
'LDAxNDQ0Hyc5PTgyPC4zNDL/2wBDAQkJCQwLDBgNDRgyIRwhMjIyMjIyMjIyMjIy\n' +
'MjIyMjIyMjIyMjIyMjIyMjIyMjIyMjIyMjIyMjIyMjIyMjIyMjL/wAARCAEAAQAD\n' +
'ASIAAhEBAxEB/8QAHwAAAQUBAQEBAQEAAAAAAAAAAAECAwQFBgcICQoL/8QAtRAA\n' +
'AgEDAwIEAwUFBAQAAAF9AQIDAAQRBRIhMUEGE1FhByJxFDKBkaEII0KxwRVS0fAk\n' +
'M2JyggkKFhcYGRolJicoKSo0NTY3ODk6Q0RFRkdISUpTVFVWV1hZWmNkZWZnaGlq\n' +
'c3R1dnd4eXqDhIWGh4iJipKTlJWWl5iZmqKjpKWmp6ipqrKztLW2t7i5usLDxMXG\n' +
'x8jJytLT1NXW19jZ2uHi4+Tl5ufo6erx8vP09fb3+Pn6/8QAHwEAAwEBAQEBAQEB\n' +
'AQAAAAAAAAECAwQFBgcICQoL/8QAtREAAgECBAQDBAcFBAQAAQJ3AAECAxEEBSEx\n' +
'BhJBUQdhcRMiMoEIFEKRobHBCSMzUvAVYnLRChYkNOEl8RcYGRomJygpKjU2Nzg5\n' +
'OkNERUZHSElKU1RVVldYWVpjZGVmZ2hpanN0dXZ3eHl6goOEhYaHiImKkpOUlZaX\n' +
'mJmaoqOkpaanqKmqsrO0tba3uLm6wsPExcbHyMnK0tPU1dbX2Nna4uPk5ebn6Onq\n' +
'8vP09fb3+Pn6/9oADAMBAAIRAxEAPwD3+iiigAooooAKKKKACiiigAooooAKKKKA\n' +
'CiiigAooooAKKKKACiiigAooooAKKKKACiiigAooooAKKKKACiiigAooooAKKKKA\n' +
'CiiigAooooAKKKKACiiigAooooAKKKKACiiigAooooAKKKKACiiigAooooAKKKKA\n' +
'CiiigAooooAKKKKACiiigAooooAKKKKACiiigAooooAKKKKACiiigAooooAKKKKA\n' +
'CiiigAooooAKKKKACiiigAooooAKKKKACiiigAooooAKKK+QPib8Tf8AhY39l/8A\n' +
'Eo/s/wCweb/y8+bv37P9hcY2e/WgDv8A/hpr/qUf/Kl/9qo/4aa/6lH/AMqX/wBq\n' +
'rwCigD6/+GXxN/4WN/an/Eo/s/7B5X/Lz5u/fv8A9hcY2e/WvQK+AK+v/hl8Tf8A\n' +
'hY39qf8AEo/s/wCweV/y8+bv37/9hcY2e/WgD0CiiigAooooAKKKKACiiigAoooo\n' +
'AKKKKACiivkD4m/E3/hY39l/8Sj+z/sHm/8ALz5u/fs/2FxjZ79aAO//AOGmv+pR\n' +
'/wDKl/8AaqP+Gmv+pR/8qX/2qvAKKAPr/wCGXxN/4WN/an/Eo/s/7B5X/Lz5u/fv\n' +
'/wBhcY2e/WvQK+AK+v8A4ZfE3/hY39qf8Sj+z/sHlf8ALz5u/fv/ANhcY2e/WgD0\n' +
'CiiigAooooAKKKKACiiigAr4Ar7/AK+AKACiiigAr3/9mX/maf8At0/9rV4BXv8A\n' +
'+zL/AMzT/wBun/tagD6AooooAKKKKACiiigAooooAKKKKACiiigAr4Ar7/r4AoAK\n' +
'KKKACvf/ANmX/maf+3T/ANrV4BXv/wCzL/zNP/bp/wC1qAPoCiiigAooooAKKKKA\n' +
'CiiigArz/wCJvwy/4WN/Zf8AxN/7P+web/y7ebv37P8AbXGNnv1r0CigD4Aor7/o\n' +
'oA+QPhl8Mv8AhY39qf8AE3/s/wCweV/y7ebv37/9tcY2e/Wvr+iigAooooAKKKKA\n' +
'CiiigAooooAKKKKACiiigArz/wCJvwy/4WN/Zf8AxN/7P+web/y7ebv37P8AbXGN\n' +
'nv1r0CigD4Aor7/ooA+QPhl8Mv8AhY39qf8AE3/s/wCweV/y7ebv37/9tcY2e/Wv\n' +
'r+iigAooooAKKKKACiiigAooooAKKKKACiiigAooooAKKKKACiiigAooooAKKKKA\n' +
'CiiigAooooAKKKKACiiigAooooAKKKKACiiigAooooAKKKKACiiigAooooAKKKKA\n' +
'CiiigAooooAKKKKACiiigAooooAKKKKACiiigAooooAKKKKACiiigAooooAKKKKA\n' +
'CivP/ib8Tf8AhXP9l/8AEo/tD7f5v/Lz5WzZs/2Gznf7dK8//wCGmv8AqUf/ACpf\n' +
'/aqAPoCivn//AIaa/wCpR/8AKl/9qr6AoAKKKKACiiigAooooAKKKKACiiigAooo\n' +
'oAKKKKACiiigAooooAKKK8/+JvxN/wCFc/2X/wASj+0Pt/m/8vPlbNmz/YbOd/t0\n' +
'oA9Aor4AooA+/wCivkD4ZfE3/hXP9qf8Sj+0Pt/lf8vPlbNm/wD2Gznf7dK+v6AC\n' +
'iiigArz/AOJvxN/4Vz/Zf/Eo/tD7f5v/AC8+Vs2bP9hs53+3SvQK+f8A9pr/AJlb\n' +
'/t7/APaNAHgFFFFABXoHwy+Jv/Cuf7U/4lH9ofb/ACv+Xnytmzf/ALDZzv8AbpXn\n' +
'9FAH3/RXz/8Asy/8zT/26f8AtavoCgAooooAKKKKACiiigAooooAKKKKACiiigAo\n' +
'oooAKKKKACvgCvQPib8Tf+Fjf2X/AMSj+z/sHm/8vPm79+z/AGFxjZ79a8/oAKKK\n' +
'KACvf/2Zf+Zp/wC3T/2tXgFe/wD7Mv8AzNP/AG6f+1qAPoCiiigAr5//AGmv+ZW/\n' +
'7e//AGjX0BXn/wATfhl/wsb+y/8Aib/2f9g83/l283fv2f7a4xs9+tAHyBRRRQAU\n' +
'UUUAFfX/AMMvib/wsb+1P+JR/Z/2Dyv+Xnzd+/f/ALC4xs9+tfIFFAH3/RXyB8Mv\n' +
'ib/wrn+1P+JR/aH2/wAr/l58rZs3/wCw2c7/AG6V9f0AFFFFABRRRQAUUUUAFFFF\n' +
'ABRRRQAUUUUAFfIHxN+Jv/Cxv7L/AOJR/Z/2Dzf+Xnzd+/Z/sLjGz360fE34m/8A\n' +
'Cxv7L/4lH9n/AGDzf+Xnzd+/Z/sLjGz3615/QAUUUUAFFFFABXv/AOzL/wAzT/26\n' +
'f+1q8Ar6/wDhl8Mv+Fc/2p/xN/7Q+3+V/wAu3lbNm/8A22znf7dKAPQKKKKACiii\n' +
'gD5//aa/5lb/ALe//aNeAV9/18gfE34Zf8K5/sv/AIm/9ofb/N/5dvK2bNn+22c7\n' +
'/bpQB5/RRRQAUUUUAFFFFAHv/wDw01/1KP8A5Uv/ALVXoHwy+Jv/AAsb+1P+JR/Z\n' +
'/wBg8r/l583fv3/7C4xs9+tfIFFAH3/RXwBRQB9/0V8gfDL4m/8ACuf7U/4lH9of\n' +
'b/K/5efK2bN/+w2c7/bpXf8A/DTX/Uo/+VL/AO1UAfQFFfP/APw01/1KP/lS/wDt\n' +
'VeAUAff9FfAFFAHv/wDw01/1KP8A5Uv/ALVXgFFFABRRRQAUUUUAFFegfDL4Zf8A\n' +
'Cxv7U/4m/wDZ/wBg8r/l283fv3/7a4xs9+te/wDwy+GX/Cuf7U/4m/8AaH2/yv8A\n' +
'l28rZs3/AO22c7/bpQAfDL4Zf8K5/tT/AIm/9ofb/K/5dvK2bN/+22c7/bpXoFFF\n' +
'ABRRRQAUUUUAFFFFAHn/AMTfhl/wsb+y/wDib/2f9g83/l283fv2f7a4xs9+tfIF\n' +
'ff8AXn/xN+GX/Cxv7L/4m/8AZ/2Dzf8Al283fv2f7a4xs9+tAHyBRXoHxN+GX/Cu\n' +
'f7L/AOJv/aH2/wA3/l28rZs2f7bZzv8AbpXn9ABRRRQAUUUUAFFFFABRRRQAUUUU\n' +
'AFFFFABRRRQAUUUUAFFFfX/wy+GX/Cuf7U/4m/8AaH2/yv8Al28rZs3/AO22c7/b\n' +
'pQB6BRRRQAUUUUAFFFFABRRRQAUUUUAFFFFABXz/AP8ADMv/AFN3/lN/+219AUUA\n' +
'fAFFff8AXn/xN+GX/Cxv7L/4m/8AZ/2Dzf8Al283fv2f7a4xs9+tAHyBRXv/APwz\n' +
'L/1N3/lN/wDttH/DMv8A1N3/AJTf/ttAHgFFegfE34Zf8K5/sv8A4m/9ofb/ADf+\n' +
'XbytmzZ/ttnO/wBulef0AFFFFABRRRQAUUV6B8Mvhl/wsb+1P+Jv/Z/2Dyv+Xbzd\n' +
'+/f/ALa4xs9+tAHn9Fe//wDDMv8A1N3/AJTf/ttH/DMv/U3f+U3/AO20AeAV6B8M\n' +
'vhl/wsb+1P8Aib/2f9g8r/l283fv3/7a4xs9+te//DL4Zf8ACuf7U/4m/wDaH2/y\n' +
'v+Xbytmzf/ttnO/26V6BQAUUUUAFFFFABRRRQAUUUUAFFFFABRRRQAUUUUAFFFFA\n' +
'BRRRQAUUUUAFFFFABRRRQAUUUUAFFFFABRRRQAUUUUAFFFFABRRRQAUUUUAFFFFA\n' +
'BRRRQAUUUUAFFFFABRRRQAUUUUAFFFFABRRRQAUUUUAFFFFABRRRQAUUUUAFFFFA\n' +
'BRRRQAUUUUAFFFFABRRRQB//2QD/2wBDABsSFBcUERsXFhceHBsgKEIrKCUlKFE6\n' +
'PTBCYFVlZF9VXVtqeJmBanGQc1tdhbWGkJ6jq62rZ4C8ybqmx5moq6T/2wBDARwe\n' +
'HigjKE4rK06kbl1upKSkpKSkpKSkpKSkpKSkpKSkpKSkpKSkpKSkpKSkpKSkpKSk\n' +
'pKSkpKSkpKSkpKSkpKT/wgARCABAAEADAREAAhEBAxEB/8QAGQABAQEBAQEAAAAA\n' +
'AAAAAAAAAAQFAwEC/8QAFAEBAAAAAAAAAAAAAAAAAAAAAP/aAAwDAQACEAMQAAAB\n' +
'0wAAACY6nQHyTFYMsrKQcTONcAAAAiPSwAGSWk5mGkVHhARm4UEJmnEHc1ygAAAA\n' +
'/8QAHhAAAwACAgMBAAAAAAAAAAAAAQIDAAQQEhETMCD/2gAIAQEAAQUC+NLpMo4d\n' +
'eCQoTYR24vF2pBDOfFV7zlrv7PjexmYW9n5tsN3g5pPan5wEqZ7QwWmcN5jLbHcK\n' +
'pYxn60yuuHwyoOVjRjKQkPj/AP/EABQRAQAAAAAAAAAAAAAAAAAAAGD/2gAIAQMB\n' +
'AT8BAf/EABQRAQAAAAAAAAAAAAAAAAAAAGD/2gAIAQIBAT8BAf/EACMQAAIBAwQB\n' +
'BQAAAAAAAAAAAAERAAIQIRIwMTKBIEFRYXH/2gAIAQEABj8C2UefqMXZ4iyP2+qn\n' +
'LiPNzTASEBtAAZiPb0qg4jPM1j2jHMVY8ztO0004EQDis6cGdDdaT5nydr//xAAi\n' +
'EAEBAAEDBAIDAAAAAAAAAAABEQAhMUEQMGGBUXEgkbH/2gAIAQEAAT8h7OoZ+HDA\n' +
'z6fzq5eDnABo7dTgI9JnOE366qUxcDVS73tGmUXXNWEGumyfjoiBzvc4wmfeMSyi\n' +
'J4wy8HOQCr8MfgfemJRPouLBU3eXKZLxm5arXowtX9OOx9BcRGJEwFYFXIAXkTGI\n' +
'NN3tf//aAAwDAQACAAMAAAAQAAAAAgAAEAEAAAAAEAAggAgkAkgAAAAA/8QAFBEB\n' +
'AAAAAAAAAAAAAAAAAAAAYP/aAAgBAwEBPxAB/8QAFBEBAAAAAAAAAAAAAAAAAAAA\n' +
'YP/aAAgBAgEBPxAB/8QAJBABAAEDAwQCAwAAAAAAAAAAAREAITFBUWEQMIGRIPBx\n' +
'scH/2gAIAQEAAT8Q7JCzpQHylqYMsjlbPPUgJZVWvEAALtZz1NOQkkSANW+KnASm\n' +
'G4COcdTDBIXEiP8AKDEA1EoZiz2pSwLiFzRzaiI5ZAeQbZ+6fACsziEuuTFRgJTT\n' +
'YDPGat0gRi5nxP2KYC2QVCgMCMjymniaUDoTan2xT9pNwewik+Sw2NuD90JedBjl\n' +
'2OaiVfmYmDHFuhhnCj5nh+6zQxVScX2TSJyIRIRoE5EAEq0J3CgB+WnEplyJjBGm\n' +
'e1//2YkBVAQTAQgAPhYhBIl2kIV5eydnN/7GUps38F7Q3zvwBQJbQ2nuAhsDBQkD\n' +
'wmcABQsJCAcCBhUKCQgLAgQWAgMBAh4BAheAAAoJEJs38F7Q3zvwjvsH/jrxLY5X\n' +
'7qTHTBzsAt8yGRpFB0RBo4CI184t6KA7NpSmjeBiy2J5kz0RjdvEdj4bs5JKQkDk\n' +
'ikUr+3r79w/W04+KDrue1fXCKK9KfWmi/b3qcNBPkpgAhyROtCHHC7OaX6LHnm8w\n' +
'IPO4oMoyqW4wbwPdOyBLde3FkzOx8XPmvgzzBwyC3Wve3CC/PvEnmiT0EjYqAU1j\n' +
'piz7cVLsawElBi7rtA6Ryiz1/xY/LYPprGsLhvG3/wtD+dWVPPSd7xS2sl6C5KJB\n' +
'ZhKI1uIwdTCGO/Th6FKqO/9djRzOgRaPwxe5uR+HTcgWRAUXlzU9AKzWikIBo8Iu\n' +
'eQc3Ss7SlRnwn365AQ0EW0NoAgEIALcUoAw9FT+3Te9uxWJseSkIjopVoidO7v4d\n' +
'aSxhDyCnz3DafNBku8B8gwokFV1lr6dGhNONnoHPCa+2IKO/bTb/0vwFwGaw0Wcp\n' +
'qmCLxsPgvyv/2VIyeAPV5tJ1W6ik1BfMNctiwqXw4u6nUAU9A8TAOefvakcXt8gk\n' +
'E4mS5edL2zIJWIuUV7OIEaxj9EPSFYTtiAgr6bTQz7nsTMOe2OxVMjl3dXwTARQl\n' +
'TWcAO2duSNCjIJcF+rFh7j5KaJaTIUoVV8hB5f+a6irv1v381Uzsb69NxLNMI8oo\n' +
'p3DVl59vWL9L87UdbADcokIVg4w+2ost/aEgX/ncsLVJFUIntscAEQEAAYkBPAQY\n' +
'AQgAJhYhBIl2kIV5eydnN/7GUps38F7Q3zvwBQJbQ2gCAhsMBQkDwmcAAAoJEJs3\n' +
'8F7Q3zvwd/oH/ie6fk2SUOn9fkS+Ecp1OA4yUgJ/RGyupEa9BM4yajF5DzDzwaRO\n' +
'4YhRIdY/Fc+tpw1+rERM5j4P3V1AMqmAgxI+oOS0ASdeFfZLfoRv/ryGSTA4XYjk\n' +
'2By/f2foEu9EQZ/wmJRHs78xGB9yN5t8fhOtz8peisEOjjLeDbCDry564RAd+Lwe\n' +
'mtZ5zZCOJKBNNo18bShL5QoskH1mw+FUHn2UTgGCIj/gMPQVhH2lR+j1IbaxApaU\n' +
'PmMhahvlLzHZBhkoVdgMQZftX3/KNF4YB+qOFBgQ+Ye8q5FFZvMQ/RyQU9WzJzoT\n' +
'Ts7NnJ+cc48gZcf8gU7Q4XtmPwK+HwFo9hY=\n' +
'=REGo\n' +
'-----END PGP PUBLIC KEY BLOCK-----\n';


  it('Parsing armored text with two keys', function(done) {
    const pubKeys = openpgp.key.readArmored(twoKeys);
    expect(pubKeys).to.exist;
    expect(pubKeys.err).to.not.exist;
    expect(pubKeys.keys).to.have.length(2);
    expect(pubKeys.keys[0].primaryKey.getKeyId().toHex()).to.equal('4a63613a4d6e4094');
    expect(pubKeys.keys[1].primaryKey.getKeyId().toHex()).to.equal('dbf223e870534df4');
    done();
  });

  it('Parsing V5 public key packet', function() {
    // Manually modified from https://gitlab.com/openpgp-wg/rfc4880bis/blob/00b2092/back.mkd#sample-eddsa-key
    let packetBytes = openpgp.util.hex_to_Uint8Array(`
      98 37 05 53 f3 5f 0b 16  00 00 00 2d  09 2b 06 01 04 01 da 47
      0f 01 01 07 40 3f 09 89  94 bd d9 16 ed 40 53 19
      79 34 e4 a8 7c 80 73 3a  12 80 d6 2f 80 10 99 2e
      43 ee 3b 24 06
    `.replace(/\s+/g, ''));

    let packetlist = new openpgp.packet.List();
    packetlist.read(packetBytes);
    let key = packetlist[0];
    expect(key).to.exist;
  });

  it('Testing key ID and fingerprint for V3 and V4 keys', function(done) {
    const pubKeysV4 = openpgp.key.readArmored(twoKeys);
    expect(pubKeysV4).to.exist;
    expect(pubKeysV4.err).to.not.exist;
    expect(pubKeysV4.keys).to.have.length(2);

    const pubKeyV4 = pubKeysV4.keys[0];
    expect(pubKeyV4).to.exist;

    const pubKeysV3 = openpgp.key.readArmored(pub_v3);

    expect(pubKeysV3).to.exist;
    expect(pubKeysV3.err).to.not.exist;
    expect(pubKeysV3.keys).to.have.length(1);

    const pubKeyV3 = pubKeysV3.keys[0];
    expect(pubKeyV3).to.exist;

    expect(pubKeyV4.primaryKey.getKeyId().toHex()).to.equal('4a63613a4d6e4094');
    expect(pubKeyV4.primaryKey.getFingerprint()).to.equal('f470e50dcb1ad5f1e64e08644a63613a4d6e4094');
    expect(pubKeyV3.primaryKey.getKeyId().toHex()).to.equal('e5b7a014a237ba9d');
    expect(pubKeyV3.primaryKey.getFingerprint()).to.equal('a44fcee620436a443bc4913640ab3e49');
    done();
  });

  it('Create new key ID with fromId()', function() {
    const pubKeyV4 = openpgp.key.readArmored(twoKeys).keys[0];
    const keyId = pubKeyV4.primaryKey.getKeyId();
    const newKeyId = keyId.constructor.fromId(keyId.toHex());
    expect(newKeyId.toHex()).to.equal(keyId.toHex());
  });

  it('Testing key method getSubkeyPackets', function(done) {
    const pubKeys = openpgp.key.readArmored(pub_sig_test);

    expect(pubKeys).to.exist;
    expect(pubKeys.err).to.not.exist;
    expect(pubKeys.keys).to.have.length(1);

    const pubKey = pubKeys.keys[0];
    expect(pubKey).to.exist;

    const packetlist = new openpgp.packet.List();

    packetlist.read(openpgp.armor.decode(pub_sig_test).data);

    const subkeys = pubKey.getSubkeyPackets();
    expect(subkeys).to.exist;
    expect(subkeys).to.have.length(2);
    expect(subkeys[0].getKeyId().equals(packetlist[8].getKeyId())).to.be.true;
    expect(subkeys[1].getKeyId().equals(packetlist[11].getKeyId())).to.be.true;
    done();
  });

  it('Verify status of revoked subkey', function(done) {
    const pubKeys = openpgp.key.readArmored(pub_sig_test);
    expect(pubKeys).to.exist;
    expect(pubKeys.err).to.not.exist;
    expect(pubKeys.keys).to.have.length(1);

    const pubKey = pubKeys.keys[0];
    expect(pubKey).to.exist;
    expect(pubKey.subKeys).to.exist;
    expect(pubKey.subKeys).to.have.length(2);

    expect(pubKey.subKeys[0].verify(
      pubKey.primaryKey
    )).to.eventually.equal(openpgp.enums.keyStatus.revoked).notify(done);
  });

  it('Evaluate key flags to find valid encryption key packet', async function() {
    const pubKeys = openpgp.key.readArmored(pub_sig_test);
    expect(pubKeys).to.exist;
    expect(pubKeys.err).to.not.exist;
    expect(pubKeys.keys).to.have.length(1);

    const pubKey = pubKeys.keys[0];
    // remove subkeys
    pubKey.subKeys = [];
    // primary key has only key flags for signing
    const keyPacket = await pubKey.getEncryptionKeyPacket();
    expect(keyPacket).to.not.exist;
  });

  it('Method getExpirationTime V4 Key', async function() {
    const pubKey = openpgp.key.readArmored(twoKeys).keys[1];
    expect(pubKey).to.exist;
    expect(pubKey).to.be.an.instanceof(openpgp.key.Key);
    const expirationTime = await pubKey.getExpirationTime();
    expect(expirationTime.toISOString()).to.be.equal('2018-11-26T10:58:29.000Z');
  });

  it('Method getExpirationTime expired V4 Key', async function() {
    const pubKey = openpgp.key.readArmored(expiredKey).keys[0];
    expect(pubKey).to.exist;
    expect(pubKey).to.be.an.instanceof(openpgp.key.Key);
    const expirationTime = await pubKey.getExpirationTime();
    expect(expirationTime.toISOString()).to.be.equal('1970-01-01T00:22:18.000Z');
  });

  it('Method getExpirationTime V4 SubKey', async function() {
    const pubKey = openpgp.key.readArmored(twoKeys).keys[1];
    expect(pubKey).to.exist;
    expect(pubKey).to.be.an.instanceof(openpgp.key.Key);
    const expirationTime = await pubKey.subKeys[0].getExpirationTime();
    expect(expirationTime.toISOString()).to.be.equal('2018-11-26T10:58:29.000Z');
  });

  it('update() - throw error if fingerprints not equal', function(done) {
    const keys = openpgp.key.readArmored(twoKeys).keys;
    expect(keys[0].update.bind(
      keys[0], keys[1]
    )()).to.be.rejectedWith('Key update method: fingerprints of keys not equal').notify(done);
  });

  it('update() - merge revocation signatures', function(done) {
    const source = openpgp.key.readArmored(pub_revoked_subkeys).keys[0];
    const dest = openpgp.key.readArmored(pub_revoked_subkeys).keys[0];
    expect(source.revocationSignatures).to.exist;
    dest.revocationSignatures = [];
    dest.update(source).then(() => {
      expect(dest.revocationSignatures[0]).to.exist.and.be.an.instanceof(openpgp.packet.Signature);
      done();
    });
  });

  it('update() - merge user', function() {
    const source = openpgp.key.readArmored(pub_sig_test).keys[0];
    const dest = openpgp.key.readArmored(pub_sig_test).keys[0];
    expect(source.users[1]).to.exist;
    dest.users.pop();
    return dest.update(source).then(() => {
      expect(dest.users[1]).to.exist;
      expect(dest.users[1].userId).to.equal(source.users[1].userId);
    });
  });

  it('update() - merge user - other and certification revocation signatures', function(done) {
    const source = openpgp.key.readArmored(pub_sig_test).keys[0];
    const dest = openpgp.key.readArmored(pub_sig_test).keys[0];
    expect(source.users[1].otherCertifications).to.exist;
    expect(source.users[1].revocationSignatures).to.exist;
    dest.users[1].otherCertifications = [];
    dest.users[1].revocationSignatures.pop();
    dest.update(source).then(() => {
      expect(dest.users[1].otherCertifications).to.exist.and.to.have.length(1);
      expect(dest.users[1].otherCertifications[0].signature).to.equal(source.users[1].otherCertifications[0].signature);
      expect(dest.users[1].revocationSignatures).to.exist.and.to.have.length(2);
      expect(dest.users[1].revocationSignatures[1].signature).to.equal(source.users[1].revocationSignatures[1].signature);
      done();
    });
  });

  it('update() - merge subkey', function(done) {
    const source = openpgp.key.readArmored(pub_sig_test).keys[0];
    const dest = openpgp.key.readArmored(pub_sig_test).keys[0];
    expect(source.subKeys[1]).to.exist;
    dest.subKeys.pop();
    dest.update(source).then(() => {
      expect(dest.subKeys[1]).to.exist;
      expect(
        dest.subKeys[1].subKey.getKeyId().toHex()
      ).to.equal(source.subKeys[1].subKey.getKeyId().toHex());
      done();
    });
  });

  it('update() - merge subkey - revocation signature', function() {
    const source = openpgp.key.readArmored(pub_sig_test).keys[0];
    const dest = openpgp.key.readArmored(pub_sig_test).keys[0];
    expect(source.subKeys[0].revocationSignatures).to.exist;
    dest.subKeys[0].revocationSignatures = [];
    return dest.update(source).then(() => {
      expect(dest.subKeys[0].revocationSignatures).to.exist;
      expect(dest.subKeys[0].revocationSignatures[0].signature).to.equal(dest.subKeys[0].revocationSignatures[0].signature);
    });
  });

  it('update() - merge private key into public key', function() {
    const source = openpgp.key.readArmored(priv_key_rsa).keys[0];
    const dest = openpgp.key.readArmored(twoKeys).keys[0];
    expect(dest.isPublic()).to.be.true;
    return dest.update(source).then(() => {
      expect(dest.isPrivate()).to.be.true;
      return Promise.all([
        dest.verifyPrimaryKey().then(result => {
          expect(source.verifyPrimaryKey()).to.eventually.equal(result);
        }),
        dest.users[0].verify(dest.primaryKey).then(result => {
          expect(source.users[0].verify(source.primaryKey)).to.eventually.equal(result);
        }),
        dest.subKeys[0].verify(dest.primaryKey).then(result => {
          expect(source.subKeys[0].verify(source.primaryKey)).to.eventually.equal(result);
        })
      ]);
    });
  });

  it('update() - merge private key into public key - no subkeys', function() {
    const source = openpgp.key.readArmored(priv_key_rsa).keys[0];
    const dest = openpgp.key.readArmored(twoKeys).keys[0];
    source.subKeys = [];
    dest.subKeys = [];
    expect(dest.isPublic()).to.be.true;
    return dest.update(source).then(() => {
      expect(dest.isPrivate()).to.be.true;
      return Promise.all([
        dest.verifyPrimaryKey().then(result => {
          expect(source.verifyPrimaryKey()).to.eventually.equal(result);
        }),
        dest.users[0].verify(dest.primaryKey).then(result => {
          expect(source.users[0].verify(source.primaryKey)).to.eventually.equal(result);
        })
      ]);
    });
  });

  it('update() - merge private key into public key - mismatch throws error', function(done) {
    const source = openpgp.key.readArmored(priv_key_rsa).keys[0];
    const dest = openpgp.key.readArmored(twoKeys).keys[0];
    source.subKeys = [];
    expect(dest.subKeys).to.exist;
    expect(dest.isPublic()).to.be.true;
    expect(dest.update.bind(dest, source)())
      .to.be.rejectedWith('Cannot update public key with private key if subkey mismatch').notify(done);
  });

  it('update() - merge subkey binding signatures', async function() {
    const source = openpgp.key.readArmored(pgp_desktop_pub).keys[0];
    const dest = openpgp.key.readArmored(pgp_desktop_priv).keys[0];
    expect(source.subKeys[0].bindingSignatures[0]).to.exist;
    await expect(source.subKeys[0].verify(source.primaryKey))
      .to.eventually.equal(openpgp.enums.keyStatus.valid);
    expect(dest.subKeys[0].bindingSignatures[0]).to.not.exist;
    return dest.update(source).then(async () => {
      expect(dest.subKeys[0].bindingSignatures[0]).to.exist;
      await expect(dest.subKeys[0].verify(source.primaryKey))
        .to.eventually.equal(openpgp.enums.keyStatus.valid);
    });
  });

  it("getPreferredAlgo('symmetric') - one key - AES256", async function() {
    const key1 = openpgp.key.readArmored(twoKeys).keys[0];
    const prefAlgo = await openpgp.key.getPreferredAlgo('symmetric', [key1]);
    expect(prefAlgo).to.equal(openpgp.enums.symmetric.aes256);
  });

  it("getPreferredAlgo('symmetric') - two key - AES128", async function() {
    const keys = openpgp.key.readArmored(twoKeys).keys;
    const key1 = keys[0];
    const key2 = keys[1];
    const primaryUser = await key2.getPrimaryUser();
    primaryUser.selfCertification.preferredSymmetricAlgorithms = [6,7,3];
    const prefAlgo = await openpgp.key.getPreferredAlgo('symmetric', [key1, key2]);
    expect(prefAlgo).to.equal(openpgp.enums.symmetric.aes128);
  });

  it("getPreferredAlgo('symmetric') - two key - one without pref", async function() {
    const keys = openpgp.key.readArmored(twoKeys).keys;
    const key1 = keys[0];
    const key2 = keys[1];
    const primaryUser = await key2.getPrimaryUser();
    primaryUser.selfCertification.preferredSymmetricAlgorithms = null;
    const prefAlgo = await openpgp.key.getPreferredAlgo('symmetric', [key1, key2]);
    expect(prefAlgo).to.equal(openpgp.config.encryption_cipher);
  });

  it("getPreferredAlgo('aead') - one key - OCB", async function() {
    const key1 = openpgp.key.readArmored(twoKeys).keys[0];
    const primaryUser = await key1.getPrimaryUser();
    primaryUser.selfCertification.features = [7]; // Monkey-patch AEAD feature flag
    primaryUser.selfCertification.preferredAeadAlgorithms = [2,1];
    const prefAlgo = await openpgp.key.getPreferredAlgo('aead', [key1]);
    expect(prefAlgo).to.equal(openpgp.enums.aead.ocb);
    const supported = await openpgp.key.isAeadSupported([key1]);
    expect(supported).to.be.true;
  });

  it("getPreferredAlgo('aead') - two key - one without pref", async function() {
    const keys = openpgp.key.readArmored(twoKeys).keys;
    const key1 = keys[0];
    const key2 = keys[1];
    const primaryUser = await key1.getPrimaryUser();
    primaryUser.selfCertification.features = [7]; // Monkey-patch AEAD feature flag
    primaryUser.selfCertification.preferredAeadAlgorithms = [2,1];
    const primaryUser2 = await key2.getPrimaryUser();
    primaryUser2.selfCertification.features = [7]; // Monkey-patch AEAD feature flag
    const prefAlgo = await openpgp.key.getPreferredAlgo('aead', [key1, key2]);
    expect(prefAlgo).to.equal(openpgp.config.aead_mode);
    const supported = await openpgp.key.isAeadSupported([key1, key2]);
    expect(supported).to.be.true;
  });

  it("getPreferredAlgo('aead') - two key - one with no support", async function() {
    const keys = openpgp.key.readArmored(twoKeys).keys;
    const key1 = keys[0];
    const key2 = keys[1];
    const primaryUser = await key1.getPrimaryUser();
    primaryUser.selfCertification.features = [7]; // Monkey-patch AEAD feature flag
    primaryUser.selfCertification.preferredAeadAlgorithms = [2,1];
    const prefAlgo = await openpgp.key.getPreferredAlgo('aead', [key1, key2]);
    expect(prefAlgo).to.equal(openpgp.config.aead_mode);
    const supported = await openpgp.key.isAeadSupported([key1, key2]);
    expect(supported).to.be.false;
  });

  it('Preferences of generated key', function() {
    const testPref = function(key) {
      // key flags
      const keyFlags = openpgp.enums.keyFlags;
      expect(key.users[0].selfCertifications[0].keyFlags[0] & keyFlags.certify_keys).to.equal(keyFlags.certify_keys);
      expect(key.users[0].selfCertifications[0].keyFlags[0] & keyFlags.sign_data).to.equal(keyFlags.sign_data);
      expect(key.subKeys[0].bindingSignatures[0].keyFlags[0] & keyFlags.encrypt_communication).to.equal(keyFlags.encrypt_communication);
      expect(key.subKeys[0].bindingSignatures[0].keyFlags[0] & keyFlags.encrypt_storage).to.equal(keyFlags.encrypt_storage);
      const sym = openpgp.enums.symmetric;
      expect(key.users[0].selfCertifications[0].preferredSymmetricAlgorithms).to.eql([sym.aes256, sym.aes128, sym.aes192, sym.cast5, sym.tripledes]);
      if (openpgp.config.aead_protect && openpgp.config.aead_protect_version === 4) {
        const aead = openpgp.enums.aead;
        expect(key.users[0].selfCertifications[0].preferredAeadAlgorithms).to.eql([aead.eax, aead.ocb]);
      }
      const hash = openpgp.enums.hash;
      expect(key.users[0].selfCertifications[0].preferredHashAlgorithms).to.eql([hash.sha256, hash.sha512, hash.sha1]);
      const compr = openpgp.enums.compression;
      expect(key.users[0].selfCertifications[0].preferredCompressionAlgorithms).to.eql([compr.zlib, compr.zip]);
      expect(key.users[0].selfCertifications[0].features).to.eql(openpgp.config.aead_protect && openpgp.config.aead_protect_version === 4 ? [7] : [1]);
    };
    const opt = {numBits: 512, userIds: 'test <a@b.com>', passphrase: 'hello'};
    if (openpgp.util.getWebCryptoAll()) { opt.numBits = 2048; } // webkit webcrypto accepts minimum 2048 bit keys
    return openpgp.generateKey(opt).then(function(key) {
      testPref(key.key);
      testPref(openpgp.key.readArmored(key.publicKeyArmored).keys[0]);
    });
  });

  it('User attribute packet read & write', function() {
    const key = openpgp.key.readArmored(user_attr_key).keys[0];
    const key2 = openpgp.key.readArmored(key.armor()).keys[0];
    expect(key.users[1].userAttribute).eql(key2.users[1].userAttribute);
  });

  it('getPrimaryUser()', async function() {
    const key = openpgp.key.readArmored(pub_sig_test).keys[0];
    const primUser = await key.getPrimaryUser();
    expect(primUser).to.exist;
    expect(primUser.user.userId.userid).to.equal('Signature Test <signature@test.com>');
    expect(primUser.user.userId.name).to.equal('Signature Test');
    expect(primUser.user.userId.email).to.equal('signature@test.com');
    expect(primUser.user.userId.comment).to.equal('');
    expect(primUser.selfCertification).to.be.an.instanceof(openpgp.packet.Signature);
  });

  it('Generated key is not unlocked by default', function() {
    const opt = {numBits: 512, userIds: 'test <a@b.com>', passphrase: '123'};
    if (openpgp.util.getWebCryptoAll()) { opt.numBits = 2048; } // webkit webcrypto accepts minimum 2048 bit keys
    let key;
    return openpgp.generateKey(opt).then(function(newKey) {
      key = newKey.key;
      return openpgp.message.fromText('hello').encrypt([key]);
    }).then(function(msg) {
      return msg.message.decrypt([key]);
    }).catch(function(err) {
      expect(err.message).to.equal('Private key is not decrypted.');
    });
  });

  it('Generate key - single userid', function() {
    const userId = { name: 'test', email: 'a@b.com', comment: 'test comment' };
    const opt = {numBits: 512, userIds: userId, passphrase: '123'};
    if (openpgp.util.getWebCryptoAll()) { opt.numBits = 2048; } // webkit webcrypto accepts minimum 2048 bit keys
    return openpgp.generateKey(opt).then(function(key) {
      key = key.key;
      expect(key.users.length).to.equal(1);
      expect(key.users[0].userId.userid).to.equal('test <a@b.com> (test comment)');
      expect(key.users[0].userId.name).to.equal(userId.name);
      expect(key.users[0].userId.email).to.equal(userId.email);
      expect(key.users[0].userId.comment).to.equal(userId.comment);
    });
  });

  it('Generate key - setting date to the past', function() {
    const past = new Date(0);
    const opt = {
      userIds: { name: 'Test User', email: 'text@example.com' },
      passphrase: 'secret',
      date: past
    };

    return openpgp.generateKey(opt).then(function(newKey) {
      expect(newKey.key).to.exist;
      expect(+newKey.key.primaryKey.created).to.equal(+past);
      expect(+newKey.key.subKeys[0].subKey.created).to.equal(+past);
      expect(+newKey.key.subKeys[0].bindingSignatures[0].created).to.equal(+past);
    });
  })

  it('Generate key - multi userid', function() {
    const userId1 = 'test <a@b.com>';
    const userId2 = 'test <b@c.com>';
    const opt = {numBits: 512, userIds: [userId1, userId2], passphrase: '123'};
    if (openpgp.util.getWebCryptoAll()) { opt.numBits = 2048; } // webkit webcrypto accepts minimum 2048 bit keys
    return openpgp.generateKey(opt).then(function(key) {
      key = key.key;
      expect(key.users.length).to.equal(2);
      expect(key.users[0].userId.userid).to.equal(userId1);
      expect(key.users[0].selfCertifications[0].isPrimaryUserID).to.be.true;
      expect(key.users[1].userId.userid).to.equal(userId2);
      expect(key.users[1].selfCertifications[0].isPrimaryUserID).to.be.null;
    });
  });

  it('Generate key - two subkeys with default values', function() {
    const userId = 'test <a@b.com>';
    const opt = {curve: 'curve25519', userIds: [userId], passphrase: '123', subkeys:[{},{}]};
    return openpgp.generateKey(opt).then(function(key) {
      key = key.key;
      expect(key.users.length).to.equal(1);
      expect(key.users[0].userId.userid).to.equal(userId);
      expect(key.users[0].selfCertifications[0].isPrimaryUserID).to.be.true;
      expect(key.subKeys).to.have.lengthOf(2);
      expect(key.subKeys[0].subKey.algorithm).to.equal('ecdh');
      expect(key.subKeys[1].subKey.algorithm).to.equal('ecdh');
    });
  });

  it('Generate key - one signing subkey', function() {
    const userId = 'test <a@b.com>';
    const opt = {curve: 'curve25519', userIds: [userId], passphrase: '123', subkeys:[{}, {sign: true}]};
    return openpgp.generateKey(opt).then(function(key) {
      key = key.key;
      expect(key.users.length).to.equal(1);
      expect(key.users[0].userId.userid).to.equal(userId);
      expect(key.users[0].selfCertifications[0].isPrimaryUserID).to.be.true;
      expect(key.subKeys).to.have.lengthOf(2);
      expect(key.subKeys[0].subKey.algorithm).to.equal('ecdh');
      expect(key.subKeys[1].subKey.algorithm).to.equal('eddsa');
    });
  });

  it('Generate key - override main key options for subkey', function() {
    const userId = 'test <a@b.com>';
    const opt = {numBits: 2048, userIds: [userId], passphrase: '123', subkeys:[{curve: 'curve25519'}]};
    return openpgp.generateKey(opt).then(function(key) {
      key = key.key;
      expect(key.users.length).to.equal(1);
      expect(key.users[0].userId.userid).to.equal(userId);
      expect(key.users[0].selfCertifications[0].isPrimaryUserID).to.be.true;
      expect(key.primaryKey.algorithm).to.equal('rsa_encrypt_sign');
      expect(key.subKeys[0].subKey.algorithm).to.equal('ecdh');
    });
  });

  it('Encrypt key with new passphrase', async function() {
    const userId = 'test <a@b.com>';
    const opt = {numBits: 512, userIds: userId, passphrase: 'passphrase'};
    if (openpgp.util.getWebCryptoAll()) { opt.numBits = 2048; } // webkit webcrypto accepts minimum 2048 bit keys
    const key = (await openpgp.generateKey(opt)).key;
    const armor1 = key.armor();
    const armor2 = key.armor();
    expect(armor1).to.equal(armor2);
    expect(await key.decrypt('passphrase')).to.be.true;
    expect(key.primaryKey.isDecrypted).to.be.true;
    await key.encrypt('new_passphrase');
    expect(key.primaryKey.isDecrypted).to.be.false;
    await expect(key.decrypt('passphrase')).to.eventually.be.rejectedWith('Incorrect key passphrase');
    expect(key.primaryKey.isDecrypted).to.be.false;
    expect(await key.decrypt('new_passphrase')).to.be.true;
    expect(key.primaryKey.isDecrypted).to.be.true;
    const armor3 = key.armor();
    expect(armor3).to.not.equal(armor1);
  });

  it('Generate key - ensure keyExpirationTime works', function() {
    const expect_delta = 365 * 24 * 60 * 60;
    const userId = 'test <a@b.com>';
    const opt = {numBits: 512, userIds: userId, passphrase: '123', keyExpirationTime: expect_delta};
    if (openpgp.util.getWebCryptoAll()) { opt.numBits = 2048; } // webkit webcrypto accepts minimum 2048 bit keys
    return openpgp.generateKey(opt).then(async function(key) {
      key = key.key;

      const expiration = await key.getExpirationTime();
      expect(expiration).to.exist;

      const actual_delta = (new Date(expiration) - new Date()) / 1000;
      expect(Math.abs(actual_delta - expect_delta)).to.be.below(60);

      const subKeyExpiration = await key.subKeys[0].getExpirationTime();
      expect(subKeyExpiration).to.exist;

      const actual_subKeyDelta = (new Date(subKeyExpiration) - new Date()) / 1000;
      expect(Math.abs(actual_subKeyDelta - expect_delta)).to.be.below(60);
    });
  });

  it('Sign and verify key - primary user', async function() {
    let publicKey = openpgp.key.readArmored(pub_sig_test).keys[0];
    const privateKey = openpgp.key.readArmored(priv_key_rsa).keys[0];
    await privateKey.decrypt('hello world');
    publicKey = await publicKey.signPrimaryUser([privateKey]);
    const signatures = await publicKey.verifyPrimaryUser([privateKey]);
    const publicKeyPacket = await publicKey.getSigningKeyPacket();
    const privateKeyPacket = await privateKey.getSigningKeyPacket();
    expect(signatures.length).to.equal(2);
    expect(signatures[0].keyid.toHex()).to.equal(publicKeyPacket.getKeyId().toHex());
    expect(signatures[0].valid).to.be.null;
    expect(signatures[1].keyid.toHex()).to.equal(privateKeyPacket.getKeyId().toHex());
    expect(signatures[1].valid).to.be.true;
  });

  it('Sign key and verify with wrong key - primary user', async function() {
    let publicKey = openpgp.key.readArmored(pub_sig_test).keys[0];
    const privateKey = openpgp.key.readArmored(priv_key_rsa).keys[0];
    const wrongKey = openpgp.key.readArmored(wrong_key).keys[0];
    await privateKey.decrypt('hello world');
    publicKey = await publicKey.signPrimaryUser([privateKey]);
    const signatures = await publicKey.verifyPrimaryUser([wrongKey]);
    const publicKeyPacket = await publicKey.getSigningKeyPacket();
    const privateKeyPacket = await privateKey.getSigningKeyPacket();
    expect(signatures.length).to.equal(2);
    expect(signatures[0].keyid.toHex()).to.equal(publicKeyPacket.getKeyId().toHex());
    expect(signatures[0].valid).to.be.null;
    expect(signatures[1].keyid.toHex()).to.equal(privateKeyPacket.getKeyId().toHex());
    expect(signatures[1].valid).to.be.null;
  });

  it('Sign and verify key - all users', async function() {
    let publicKey = openpgp.key.readArmored(multi_uid_key).keys[0];
    const privateKey = openpgp.key.readArmored(priv_key_rsa).keys[0];
    await privateKey.decrypt('hello world');
    publicKey = await publicKey.signAllUsers([privateKey]);
    const signatures = await publicKey.verifyAllUsers([privateKey]);
    const publicKeyPacket = await publicKey.getSigningKeyPacket();
    const privateKeyPacket = await privateKey.getSigningKeyPacket();
    expect(signatures.length).to.equal(4);
    expect(signatures[0].userid).to.equal(publicKey.users[0].userId.userid);
    expect(signatures[0].keyid.toHex()).to.equal(publicKeyPacket.getKeyId().toHex());
    expect(signatures[0].valid).to.be.null;
    expect(signatures[1].userid).to.equal(publicKey.users[0].userId.userid);
    expect(signatures[1].keyid.toHex()).to.equal(privateKeyPacket.getKeyId().toHex());
    expect(signatures[1].valid).to.be.true;
    expect(signatures[2].userid).to.equal(publicKey.users[1].userId.userid);
    expect(signatures[2].keyid.toHex()).to.equal(publicKeyPacket.getKeyId().toHex());
    expect(signatures[2].valid).to.be.null;
    expect(signatures[3].userid).to.equal(publicKey.users[1].userId.userid);
    expect(signatures[3].keyid.toHex()).to.equal(privateKeyPacket.getKeyId().toHex());
    expect(signatures[3].valid).to.be.true;
  });

  it('Sign key and verify with wrong key - all users', async function() {
    let publicKey = openpgp.key.readArmored(multi_uid_key).keys[0];
    const privateKey = openpgp.key.readArmored(priv_key_rsa).keys[0];
    const wrongKey = openpgp.key.readArmored(wrong_key).keys[0];
    await privateKey.decrypt('hello world');
    publicKey = await publicKey.signAllUsers([privateKey]);
    const signatures = await publicKey.verifyAllUsers([wrongKey]);
    const publicKeyPacket = await publicKey.getSigningKeyPacket();
    const privateKeyPacket = await privateKey.getSigningKeyPacket()
    expect(signatures.length).to.equal(4);
    expect(signatures[0].userid).to.equal(publicKey.users[0].userId.userid);
    expect(signatures[0].keyid.toHex()).to.equal(publicKeyPacket.getKeyId().toHex());
    expect(signatures[0].valid).to.be.null;
    expect(signatures[1].userid).to.equal(publicKey.users[0].userId.userid);
    expect(signatures[1].keyid.toHex()).to.equal(privateKeyPacket.getKeyId().toHex());
    expect(signatures[1].valid).to.be.null;
    expect(signatures[2].userid).to.equal(publicKey.users[1].userId.userid);
    expect(signatures[2].keyid.toHex()).to.equal(publicKeyPacket.getKeyId().toHex());
    expect(signatures[2].valid).to.be.null;
    expect(signatures[3].userid).to.equal(publicKey.users[1].userId.userid);
    expect(signatures[3].keyid.toHex()).to.equal(privateKeyPacket.getKeyId().toHex());
    expect(signatures[3].valid).to.be.null;
  });

  it('Encrypt - latest created user', async function() {
    let publicKey = openpgp.key.readArmored(multi_uid_key).keys[0];
    const privateKey = openpgp.key.readArmored(priv_key_rsa).keys[0];
    await privateKey.decrypt('hello world');
    // Set second user to prefer aes128. We should select this user by default, since it was created later.
    publicKey.users[1].selfCertifications[0].preferredSymmetricAlgorithms = [openpgp.enums.symmetric.aes128];
    const encrypted = await openpgp.encrypt({data: 'hello', publicKeys: publicKey, privateKeys: privateKey, armor: false});
    expect(encrypted.message.packets[0].sessionKeyAlgorithm).to.equal('aes128');
  });

  it('Encrypt - primary user', async function() {
    let publicKey = openpgp.key.readArmored(multi_uid_key).keys[0];
    const privateKey = openpgp.key.readArmored(priv_key_rsa).keys[0];
    await privateKey.decrypt('hello world');
    // Set first user to primary. We should select this user by default.
    publicKey.users[0].selfCertifications[0].isPrimaryUserID = true;
    // Set first user to prefer aes128.
    publicKey.users[0].selfCertifications[0].preferredSymmetricAlgorithms = [openpgp.enums.symmetric.aes128];
    const encrypted = await openpgp.encrypt({data: 'hello', publicKeys: publicKey, privateKeys: privateKey, armor: false});
    expect(encrypted.message.packets[0].sessionKeyAlgorithm).to.equal('aes128');
  });

  it('Encrypt - specific user', async function() {
    let publicKey = openpgp.key.readArmored(multi_uid_key).keys[0];
    const privateKey = openpgp.key.readArmored(priv_key_rsa).keys[0];
    await privateKey.decrypt('hello world');
    // Set first user to primary. We won't select this user, this is to test that.
    publicKey.users[0].selfCertifications[0].isPrimaryUserID = true;
    // Set second user to prefer aes128. We will select this user.
    publicKey.users[1].selfCertifications[0].preferredSymmetricAlgorithms = [openpgp.enums.symmetric.aes128];
    const encrypted = await openpgp.encrypt({data: 'hello', publicKeys: publicKey, privateKeys: privateKey, toUserId: {name: 'Test User', email: 'b@c.com'}, armor: false});
    expect(encrypted.message.packets[0].sessionKeyAlgorithm).to.equal('aes128');
    await expect(openpgp.encrypt({data: 'hello', publicKeys: publicKey, privateKeys: privateKey, toUserId: {name: 'Test User', email: 'c@c.com'}, armor: false})).to.be.rejectedWith('Could not find user that matches that user ID');
  });

  it('Sign - specific user', async function() {
    let publicKey = openpgp.key.readArmored(multi_uid_key).keys[0];
    const privateKey = openpgp.key.readArmored(priv_key_rsa).keys[0];
    await privateKey.decrypt('hello world');
    const privateKeyClone = openpgp.key.readArmored(priv_key_rsa).keys[0];
    // Duplicate user
    privateKey.users.push(privateKeyClone.users[0]);
    // Set first user to primary. We won't select this user, this is to test that.
    privateKey.users[0].selfCertifications[0].isPrimaryUserID = true;
    // Change userid of the first user so that we don't select it. This also makes this user invalid.
    privateKey.users[0].userId.parse('Test User <b@c.com>');
    // Set second user to prefer aes128. We will select this user.
    privateKey.users[1].selfCertifications[0].preferredHashAlgorithms = [openpgp.enums.hash.sha512];
    const signed = await openpgp.sign({data: 'hello', privateKeys: privateKey, fromUserId: {name: 'Test McTestington', email: 'test@example.com'}, armor: false});
    expect(signed.message.signature.packets[0].hashAlgorithm).to.equal(openpgp.enums.hash.sha512);
    const encrypted = await openpgp.encrypt({data: 'hello', publicKeys: publicKey, privateKeys: privateKey, fromUserId: {name: 'Test McTestington', email: 'test@example.com'}, detached: true, armor: false});
    expect(encrypted.signature.packets[0].hashAlgorithm).to.equal(openpgp.enums.hash.sha512);
    await expect(openpgp.encrypt({data: 'hello', publicKeys: publicKey, privateKeys: privateKey, fromUserId: {name: 'Not Test McTestington', email: 'test@example.com'}, detached: true, armor: false})).to.be.rejectedWith('Could not find user that matches that user ID');
  });

  it('Reformat key without passphrase', function() {
    const userId1 = 'test1 <a@b.com>';
    const userId2 = 'test2 <b@a.com>';
    const opt = {numBits: 512, userIds: userId1};
    if (openpgp.util.getWebCryptoAll()) { opt.numBits = 2048; } // webkit webcrypto accepts minimum 2048 bit keys
    return openpgp.generateKey(opt).then(function(key) {
      key = key.key;
      expect(key.users.length).to.equal(1);
      expect(key.users[0].userId.userid).to.equal(userId1);
      expect(key.primaryKey.isDecrypted).to.be.true;
      opt.privateKey = key;
      opt.userIds = userId2;
      return openpgp.reformatKey(opt).then(function(newKey) {
        newKey = newKey.key;
        expect(newKey.users.length).to.equal(1);
        expect(newKey.users[0].userId.userid).to.equal(userId2);
        expect(newKey.primaryKey.isDecrypted).to.be.true;
      });
    });
  });

  it('Reformat key with no subkey with passphrase', function() {
    const userId = 'test1 <a@b.com>';
    const keys = openpgp.key.readArmored(key_without_subkey).keys;
    const opt = {privateKey: keys[0], userIds: [userId], passphrase: "test"};
    return openpgp.reformatKey(opt).then(function(newKey) {
      newKey = newKey.key;
      expect(newKey.users.length).to.equal(1);
      expect(newKey.users[0].userId.userid).to.equal(userId);
      expect(newKey.primaryKey.isDecrypted).to.be.false;
    });
  });

  it('Reformat key with two subkeys with passphrase', function() {
    const userId1 = 'test <a@b.com>';
    const userId2 = 'test <b@c.com>';
    const now = openpgp.util.normalizeDate(new Date());
    const before = openpgp.util.normalizeDate(new Date(0));
    const opt1 = {curve: 'curve25519', userIds: [userId1], date: now};
    return openpgp.generateKey(opt1).then(function(newKey) {
      newKey = newKey.key;
      expect(newKey.users[0].userId.userid).to.equal(userId1);
      expect(+newKey.primaryKey.created).to.equal(+now);
      expect(+newKey.subKeys[0].subKey.created).to.equal(+now);
      expect(+newKey.subKeys[0].bindingSignatures[0].created).to.equal(+now);
      const opt2 = {privateKey: newKey, userIds: [userId2], date: before};
      return openpgp.reformatKey(opt2).then(function(refKey) {
        refKey = refKey.key;
        expect(refKey.users.length).to.equal(1);
        expect(refKey.users[0].userId.userid).to.equal(userId2);
        expect(+refKey.subKeys[0].bindingSignatures[0].created).to.equal(+before);
      });
    });
  });

  it('Reformat key with no subkey without passphrase', function() {
    const userId = 'test1 <a@b.com>';
    const keys = openpgp.key.readArmored(key_without_subkey).keys;
    const opt = {privateKey: keys[0], userIds: [userId]};
    return openpgp.reformatKey(opt).then(function(newKey) {
      newKey = newKey.key;
      expect(newKey.users.length).to.equal(1);
      expect(newKey.users[0].userId.userid).to.equal(userId);
      expect(newKey.primaryKey.isDecrypted).to.be.true;
      return openpgp.sign({data: 'hello', privateKeys: newKey, armor: true}).then(function(signed) {
        return openpgp.verify(
          {message: openpgp.cleartext.readArmored(signed.data), publicKeys: newKey.toPublic()}
        ).then(async function(verified) {
          expect(verified.signatures[0].valid).to.be.true;
          const newKeyPacket = await newKey.getSigningKeyPacket();
          expect(verified.signatures[0].keyid.toHex()).to.equal(newKeyPacket.getKeyId().toHex());
          expect(verified.signatures[0].signature.packets.length).to.equal(1);
        });
      });
    });
  });

  it('Reformat and encrypt key', function() {
    const userId1 = 'test1 <a@b.com>';
    const userId2 = 'test2 <b@c.com>';
    const userId3 = 'test3 <c@d.com>';
    const opt = {numBits: 512, userIds: userId1};
    if (openpgp.util.getWebCryptoAll()) { opt.numBits = 2048; } // webkit webcrypto accepts minimum 2048 bit keys
    return openpgp.generateKey(opt).then(function(key) {
      key = key.key;
      opt.privateKey = key;
      opt.userIds = [userId2, userId3];
      opt.passphrase = '123';
      return openpgp.reformatKey(opt).then(async function(newKey) {
        newKey = newKey.key;
        expect(newKey.users.length).to.equal(2);
        expect(newKey.users[0].userId.userid).to.equal(userId2);
        expect(newKey.primaryKey.isDecrypted).to.be.false;
        await newKey.decrypt('123');
        expect(newKey.primaryKey.isDecrypted).to.be.true;
      });
    });
  });

  it('Sign and encrypt with reformatted key', function() {
    const userId1 = 'test1 <a@b.com>';
    const userId2 = 'test2 <b@a.com>';
    const opt = {numBits: 512, userIds: userId1};
    if (openpgp.util.getWebCryptoAll()) { opt.numBits = 2048; } // webkit webcrypto accepts minimum 2048 bit keys
    return openpgp.generateKey(opt).then(function(key) {
      key = key.key;
      opt.privateKey = key;
      opt.userIds = userId2;
      return openpgp.reformatKey(opt).then(function(newKey) {
        newKey = newKey.key;
        return openpgp.encrypt({data: 'hello', publicKeys: newKey.toPublic(), privateKeys: newKey, armor: true}).then(function(encrypted) {
          return openpgp.decrypt({message: openpgp.message.readArmored(encrypted.data), privateKeys: newKey, publicKeys: newKey.toPublic()}).then(function(decrypted) {
            expect(decrypted.data).to.equal('hello');
            expect(decrypted.signatures[0].valid).to.be.true;
          });
        });
      });
    });
  });

  it('Reject with user-friendly error when reformatting encrypted key', function() {
    const opt = {numBits: 512, userIds: 'test1 <a@b.com>', passphrase: '1234'};
    if (openpgp.util.getWebCryptoAll()) { opt.numBits = 2048; } // webkit webcrypto accepts minimum 2048 bit keys
    return openpgp.generateKey(opt).then(function(original) {
      return openpgp.reformatKey({privateKey: original.key, userIds: 'test2 <b@a.com>', passphrase: '1234'}).then(function() {
        throw new Error('reformatKey should result in error when key not decrypted');
      }).catch(function(error) {
        expect(error.message).to.equal('Error reformatting keypair: Key not decrypted');
      });
    });
  });

  it('Find a valid subkey binding signature among many invalid ones', async function() {
    const key = openpgp.key.readArmored(valid_binding_sig_among_many_expired_sigs_pub).keys[0];
    expect(await key.getEncryptionKeyPacket()).to.not.be.null;
  });

  it('Selects the most recent subkey binding signature', async function() {
    const key = openpgp.key.readArmored(multipleBindingSignatures).keys[0];
    expect(key.subKeys[0].getExpirationTime().toISOString()).to.equal('2015-10-18T07:41:30.000Z');
  });

  it('Reject encryption with revoked subkey', function() {
    const key = openpgp.key.readArmored(pub_revoked_subkeys).keys[0];
    return openpgp.encrypt({publicKeys: [key], data: 'random data'}).then(() => {
      throw new Error('encryptSessionKey should not encrypt with revoked public key');
    }).catch(function(error) {
      expect(error.message).to.equal('Error encrypting message: Could not find valid key packet for encryption in key ' + key.primaryKey.getKeyId().toHex());
    });
  });

  it('Reject encryption with key revoked with appended revocation cert', function() {
    const key = openpgp.key.readArmored(pub_revoked_with_cert).keys[0];
    return openpgp.encrypt({publicKeys: [key], data: 'random data'}).then(() => {
      throw new Error('encryptSessionKey should not encrypt with revoked public key');
    }).catch(function(error) {
      expect(error.message).to.equal('Error encrypting message: Could not find valid key packet for encryption in key ' + key.primaryKey.getKeyId().toHex());
    });
  });

<<<<<<< HEAD
  it('Generate and revoke key', function() {
    const opt = {
      numBits: 512,
      userIds: { name: 'Test User', email: 'text@example.com' },
      passphrase: 'secret'
    };
    if (openpgp.util.getWebCryptoAll()) { opt.numBits = 2048; } // webkit webcrypto accepts minimum 2048 bit keys
    let newKey;
    return openpgp.generateKey(opt).then(function(key) {
      expect(key.key).to.exist;
      newKey = key.key;
      // return newKey.decrypt('secret');
    }).then(function(){
      return newKey.isRevoked();
    }).then(function(answer){
      expect(answer).to.be.false;
      return newKey.revoke({passphrase: 'secret'});
    }).then(function(){
      return newKey.isRevoked();
    }).then(function(answer){
      expect(answer).to.be.true;
    });
  });

  it('Generate and revoke a subkey', function() {
    const opt = {
      numBits: 512,
      userIds: { name: 'Test User', email: 'text@example.com' },
      passphrase: 'secret'
    };
    if (openpgp.util.getWebCryptoAll()) { opt.numBits = 2048; } // webkit webcrypto accepts minimum 2048 bit keys
    let newKey;
    let pk;
    return openpgp.generateKey(opt).then(function(key) {
      expect(key.key.subKeys).to.exist;
      pk = key.key.primaryKey;
      newKey = key.key.subKeys[0];
      expect(newKey).to.exist;
      // return newKey.decrypt('secret');
    }).then(function(){
      return newKey.isRevoked(pk);
    }).then(function(answer){
      expect(answer).to.be.false;
      return newKey.revoke(pk, {passphrase: 'secret'});
    }).then(function(){
      return newKey.isRevoked(pk);
    }).then(function(answer){
      expect(answer).to.be.true;
      return newKey.verify(pk);
    }).then(function(answer){
      expect(answer).to.be.equal(openpgp.enums.keyStatus.revoked);
=======
  it('Merge key with another key with non-ID user attributes', function(done) {
    const key = openpgp.key.readArmored(mergeKey1).keys[0];
    const updateKey = openpgp.key.readArmored(mergeKey2).keys[0];
    expect(key).to.exist;
    expect(updateKey).to.exist;
    expect(key.users).to.have.length(1);
    key.update(updateKey).then(() => {
      expect(key.primaryKey.getFingerprint()).to.equal(
        updateKey.primaryKey.getFingerprint());
      expect(key.users).to.have.length(2);
      expect(key.users[1].userId).to.be.null;
      done();
>>>>>>> 1bb86231
    });
  });
}<|MERGE_RESOLUTION|>--- conflicted
+++ resolved
@@ -1904,51 +1904,28 @@
     });
   });
 
-<<<<<<< HEAD
-  it('Generate and revoke key', function() {
-    const opt = {
-      numBits: 512,
-      userIds: { name: 'Test User', email: 'text@example.com' },
-      passphrase: 'secret'
-    };
-    if (openpgp.util.getWebCryptoAll()) { opt.numBits = 2048; } // webkit webcrypto accepts minimum 2048 bit keys
-    let newKey;
-    return openpgp.generateKey(opt).then(function(key) {
-      expect(key.key).to.exist;
-      newKey = key.key;
-      // return newKey.decrypt('secret');
-    }).then(function(){
-      return newKey.isRevoked();
-    }).then(function(answer){
+  it('revoke a key', function() {
+    const newKey = openpgp.key.readArmored(priv_key_rsa).keys[0];
+    return newKey.isRevoked().then(function(answer){
       expect(answer).to.be.false;
-      return newKey.revoke({passphrase: 'secret'});
+      return newKey.revoke({passphrase: 'hello world'});
     }).then(function(){
       return newKey.isRevoked();
     }).then(function(answer){
       expect(answer).to.be.true;
-    });
-  });
-
-  it('Generate and revoke a subkey', function() {
-    const opt = {
-      numBits: 512,
-      userIds: { name: 'Test User', email: 'text@example.com' },
-      passphrase: 'secret'
-    };
-    if (openpgp.util.getWebCryptoAll()) { opt.numBits = 2048; } // webkit webcrypto accepts minimum 2048 bit keys
-    let newKey;
-    let pk;
-    return openpgp.generateKey(opt).then(function(key) {
-      expect(key.key.subKeys).to.exist;
-      pk = key.key.primaryKey;
-      newKey = key.key.subKeys[0];
-      expect(newKey).to.exist;
-      // return newKey.decrypt('secret');
-    }).then(function(){
-      return newKey.isRevoked(pk);
+      return newKey.verifyPrimaryKey();
     }).then(function(answer){
+      expect(answer).to.be.equal(openpgp.enums.keyStatus.revoked);
+    });
+  });
+
+  it('revoke a subkey', function() {
+    const privateKey = openpgp.key.readArmored(priv_key_rsa).keys[0];
+    const pk = privateKey.primaryKey;
+    const newKey = privateKey.subKeys[0];
+    return newKey.isRevoked(pk).then(function(answer){
       expect(answer).to.be.false;
-      return newKey.revoke(pk, {passphrase: 'secret'});
+      return newKey.revoke(pk, {passphrase: 'hello world'});
     }).then(function(){
       return newKey.isRevoked(pk);
     }).then(function(answer){
@@ -1956,7 +1933,9 @@
       return newKey.verify(pk);
     }).then(function(answer){
       expect(answer).to.be.equal(openpgp.enums.keyStatus.revoked);
-=======
+    });
+  });
+
   it('Merge key with another key with non-ID user attributes', function(done) {
     const key = openpgp.key.readArmored(mergeKey1).keys[0];
     const updateKey = openpgp.key.readArmored(mergeKey2).keys[0];
@@ -1969,7 +1948,6 @@
       expect(key.users).to.have.length(2);
       expect(key.users[1].userId).to.be.null;
       done();
->>>>>>> 1bb86231
     });
   });
 }