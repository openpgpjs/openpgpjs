--- conflicted
+++ resolved
@@ -225,10 +225,6 @@
       throw new Error('No keys or passwords');
     }
 
-<<<<<<< HEAD
-    const sessionKey = crypto.generateSessionKey(enums.read(enums.symmetric, symAlgo));
-    msg = encryptSessionKey(sessionKey, enums.read(enums.symmetric, symAlgo), keys, passwords);
-=======
     if (sessionKey) {
       if (!util.isUint8Array(sessionKey.data) || !util.isString(sessionKey.algorithm)) {
         throw new Error('Invalid session key for encryption.');
@@ -240,7 +236,6 @@
     }
 
     msg = encryptSessionKey(sessionKey, symAlgo, keys, passwords);
->>>>>>> e91129ae
 
     if (config.aead_protect) {
       symEncryptedPacket = new packet.SymEncryptedAEADProtected();
