// GPG4Browsers - An OpenPGP implementation in javascript
// Copyright (C) 2011 Recurity Labs GmbH
//
// This library is free software; you can redistribute it and/or
// modify it under the terms of the GNU Lesser General Public
// License as published by the Free Software Foundation; either
// version 3.0 of the License, or (at your option) any later version.
//
// This library is distributed in the hope that it will be useful,
// but WITHOUT ANY WARRANTY; without even the implied warranty of
// MERCHANTABILITY or FITNESS FOR A PARTICULAR PURPOSE.  See the GNU
// Lesser General Public License for more details.
//
// You should have received a copy of the GNU Lesser General Public
// License along with this library; if not, write to the Free Software
// Foundation, Inc., 51 Franklin Street, Fifth Floor, Boston, MA  02110-1301  USA

/**
 * @requires encoding/armor
 * @requires crypto
 * @requires packet
 * @requires config
 * @requires enums
 * @requires util
 * @module key
 */

import armor from './encoding/armor';
import crypto from './crypto';
import packet from './packet';
import config from './config';
import enums from './enums';
import util from './util';

/**
 * @class
 * @classdesc Class that represents an OpenPGP key. Must contain a primary key.
 * Can contain additional subkeys, signatures, user ids, user attributes.
 * @param  {module:packet.List} packetlist The packets that form this key
 * @borrows module:packet.PublicKey#getKeyId as Key#getKeyId
 * @borrows module:packet.PublicKey#getFingerprint as Key#getFingerprint
 * @borrows module:packet.PublicKey#getAlgorithmInfo as Key#getAlgorithmInfo
 * @borrows module:packet.PublicKey#getCreationTime as Key#getCreationTime
 * @borrows module:packet.PublicKey#isDecrypted as Key#isDecrypted
 */
export function Key(packetlist) {
  if (!(this instanceof Key)) {
    return new Key(packetlist);
  }
  // same data as in packetlist but in structured form
  this.keyPacket = null;
  this.revocationSignatures = [];
  this.directSignatures = [];
  this.users = [];
  this.subKeys = [];
  this.packetlist2structure(packetlist);
  if (!this.keyPacket || !this.users.length) {
    throw new Error('Invalid key: need at least key and user ID packet');
  }
}

Object.defineProperty(Key.prototype, 'primaryKey', {
  get() {
    return this.keyPacket;
  },
  configurable: true,
  enumerable: true
});

/**
 * Transforms packetlist to structured key data
 * @param  {module:packet.List} packetlist The packets that form a key
 */
Key.prototype.packetlist2structure = function(packetlist) {
  let user;
  let primaryKeyId;
  let subKey;
  for (let i = 0; i < packetlist.length; i++) {
    switch (packetlist[i].tag) {
      case enums.packet.publicKey:
      case enums.packet.secretKey:
        this.keyPacket = packetlist[i];
        primaryKeyId = this.getKeyId();
        break;
      case enums.packet.userid:
      case enums.packet.userAttribute:
        user = new User(packetlist[i]);
        this.users.push(user);
        break;
      case enums.packet.publicSubkey:
      case enums.packet.secretSubkey:
        user = null;
        subKey = new SubKey(packetlist[i]);
        this.subKeys.push(subKey);
        break;
      case enums.packet.signature:
        switch (packetlist[i].signatureType) {
          case enums.signature.cert_generic:
          case enums.signature.cert_persona:
          case enums.signature.cert_casual:
          case enums.signature.cert_positive:
            if (!user) {
              util.print_debug('Dropping certification signatures without preceding user packet');
              continue;
            }
            if (packetlist[i].issuerKeyId.equals(primaryKeyId)) {
              user.selfCertifications.push(packetlist[i]);
            } else {
              user.otherCertifications.push(packetlist[i]);
            }
            break;
          case enums.signature.cert_revocation:
            if (user) {
              user.revocationSignatures.push(packetlist[i]);
            } else {
              this.directSignatures.push(packetlist[i]);
            }
            break;
          case enums.signature.key:
            this.directSignatures.push(packetlist[i]);
            break;
          case enums.signature.subkey_binding:
            if (!subKey) {
              util.print_debug('Dropping subkey binding signature without preceding subkey packet');
              continue;
            }
            subKey.bindingSignatures.push(packetlist[i]);
            break;
          case enums.signature.key_revocation:
            this.revocationSignatures.push(packetlist[i]);
            break;
          case enums.signature.subkey_revocation:
            if (!subKey) {
              util.print_debug('Dropping subkey revocation signature without preceding subkey packet');
              continue;
            }
            subKey.revocationSignatures.push(packetlist[i]);
            break;
        }
        break;
    }
  }
};

/**
 * Transforms structured key data to packetlist
 * @returns {module:packet.List} The packets that form a key
 */
Key.prototype.toPacketlist = function() {
  const packetlist = new packet.List();
  packetlist.push(this.keyPacket);
  packetlist.concat(this.revocationSignatures);
  packetlist.concat(this.directSignatures);
  this.users.map(user => packetlist.concat(user.toPacketlist()));
  this.subKeys.map(subKey => packetlist.concat(subKey.toPacketlist()));
  return packetlist;
};

/**
 * Returns an array containing all public or private subkeys matching keyId;
 * If keyId is not present, returns all subkeys.
 * @param  {type/keyid} keyId
 * @returns {Array<module:key~SubKey>}
 */
Key.prototype.getSubkeys = function(keyId=null) {
  const subKeys = [];
  this.subKeys.forEach(subKey => {
    if (!keyId || subKey.getKeyId().equals(keyId, true)) {
      subKeys.push(subKey);
    }
  });
  return subKeys;
};

/**
 * Returns an array containing all public or private keys matching keyId.
 * If keyId is not present, returns all keys starting with the primary key.
 * @param  {type/keyid} keyId
 * @returns {Array<module:key.Key|module:key~SubKey>}
 */
Key.prototype.getKeys = function(keyId=null) {
  const keys = [];
  if (!keyId || this.getKeyId().equals(keyId, true)) {
    keys.push(this);
  }
  return keys.concat(this.getSubkeys(keyId));
};

/**
 * Returns key IDs of all keys
 * @returns {Array<module:type/keyid>}
 */
Key.prototype.getKeyIds = function() {
  return this.getKeys().map(key => key.getKeyId());
};

/**
 * Returns userids
 * @returns {Array<string>} array of userids
 */
Key.prototype.getUserIds = function() {
  return this.users.map(user => {
    return user.userId ? user.userId.userid : null;
  }).filter(userid => userid !== null);
};

/**
 * Returns true if this is a public key
 * @returns {Boolean}
 */
Key.prototype.isPublic = function() {
  return this.keyPacket.tag === enums.packet.publicKey;
};

/**
 * Returns true if this is a private key
 * @returns {Boolean}
 */
Key.prototype.isPrivate = function() {
  return this.keyPacket.tag === enums.packet.secretKey;
};

/**
 * Returns key as public key (shallow copy)
 * @returns {module:key.Key} new public Key
 */
Key.prototype.toPublic = function() {
  const packetlist = new packet.List();
  const keyPackets = this.toPacketlist();
  let bytes;
  let pubKeyPacket;
  let pubSubkeyPacket;
  for (let i = 0; i < keyPackets.length; i++) {
    switch (keyPackets[i].tag) {
      case enums.packet.secretKey:
        bytes = keyPackets[i].writePublicKey();
        pubKeyPacket = new packet.PublicKey();
        pubKeyPacket.read(bytes);
        packetlist.push(pubKeyPacket);
        break;
      case enums.packet.secretSubkey:
        bytes = keyPackets[i].writePublicKey();
        pubSubkeyPacket = new packet.PublicSubkey();
        pubSubkeyPacket.read(bytes);
        packetlist.push(pubSubkeyPacket);
        break;
      default:
        packetlist.push(keyPackets[i]);
    }
  }
  return new Key(packetlist);
};

/**
 * Returns ASCII armored text of key
 * @returns {ReadableStream<String>} ASCII armor
 */
Key.prototype.armor = function() {
  const type = this.isPublic() ? enums.armor.public_key : enums.armor.private_key;
  return armor.encode(type, this.toPacketlist().write());
};

/**
 * Returns the signature that has the latest creation date, while ignoring signatures created in the future.
 * @param  {Array<module:packet.Signature>} signatures  List of signatures
 * @param  {Date}                           date        Use the given date instead of the current time
 * @returns {module:packet.Signature} The latest signature
 */
function getLatestSignature(signatures, date=new Date()) {
  let signature = signatures[0];
  for (let i = 1; i < signatures.length; i++) {
    if (signatures[i].created >= signature.created &&
       (signatures[i].created <= date || date === null)) {
      signature = signatures[i];
    }
  }
  return signature;
}

function isValidSigningKeyPacket(keyPacket, signature, date=new Date()) {
  return keyPacket.algorithm !== enums.read(enums.publicKey, enums.publicKey.rsa_encrypt) &&
         keyPacket.algorithm !== enums.read(enums.publicKey, enums.publicKey.elgamal) &&
         keyPacket.algorithm !== enums.read(enums.publicKey, enums.publicKey.ecdh) &&
         (!signature.keyFlags ||
          (signature.keyFlags[0] & enums.keyFlags.sign_data) !== 0) &&
         signature.verified && !signature.revoked && !signature.isExpired(date) &&
         !isDataExpired(keyPacket, signature, date);
}

/**
 * Returns last created key or key by given keyId that is available for signing and verification
 * @param  {module:type/keyid} keyId, optional
 * @param  {Date} date use the given date for verification instead of the current time
 * @param  {Object} userId, optional user ID
 * @returns {Promise<module:key.Key|module:key~SubKey|null>} key or null if no signing key has been found
 * @async
 */
Key.prototype.getSigningKey = async function (keyId=null, date=new Date(), userId={}) {
  const primaryKey = this.keyPacket;
  if (await this.verifyPrimaryKey(date, userId) === enums.keyStatus.valid) {
    const subKeys = this.subKeys.slice().sort((a, b) => b.keyPacket.created - a.keyPacket.created);
    for (let i = 0; i < subKeys.length; i++) {
      if (!keyId || subKeys[i].getKeyId().equals(keyId)) {
        if (await subKeys[i].verify(primaryKey, date) === enums.keyStatus.valid) {
          const bindingSignature = getLatestSignature(subKeys[i].bindingSignatures, date);
          if (isValidSigningKeyPacket(subKeys[i].keyPacket, bindingSignature, date)) {
            return subKeys[i];
          }
        }
      }
    }
    const primaryUser = await this.getPrimaryUser(date, userId);
    const noSelfCertOk = !primaryUser.selfCertification && !config.require_uid_self_cert;
    if (primaryUser && (!keyId || primaryKey.getKeyId().equals(keyId)) &&
        (noSelfCertOk || isValidSigningKeyPacket(primaryKey, primaryUser.selfCertification, date))) {
      return this;
    }
  }
  return null;
};

function isValidEncryptionKeyPacket(keyPacket, signature, date=new Date()) {
  return keyPacket.algorithm !== enums.read(enums.publicKey, enums.publicKey.dsa) &&
         keyPacket.algorithm !== enums.read(enums.publicKey, enums.publicKey.rsa_sign) &&
         keyPacket.algorithm !== enums.read(enums.publicKey, enums.publicKey.ecdsa) &&
         keyPacket.algorithm !== enums.read(enums.publicKey, enums.publicKey.eddsa) &&
         (!signature.keyFlags ||
          (signature.keyFlags[0] & enums.keyFlags.encrypt_communication) !== 0 ||
          (signature.keyFlags[0] & enums.keyFlags.encrypt_storage) !== 0) &&
         signature.verified && !signature.revoked && !signature.isExpired(date) &&
         !isDataExpired(keyPacket, signature, date);
}

/**
 * Returns last created key or key by given keyId that is available for encryption or decryption
 * @param  {module:type/keyid} keyId, optional
 * @param  {Date}              date, optional
 * @param  {String}            userId, optional
 * @returns {Promise<module:key.Key|module:key~SubKey|null>} key or null if no encryption key has been found
 * @async
 */
Key.prototype.getEncryptionKey = async function(keyId, date=new Date(), userId={}) {
  const primaryKey = this.keyPacket;
  if (await this.verifyPrimaryKey(date, userId) === enums.keyStatus.valid) {
    // V4: by convention subkeys are preferred for encryption service
    const subKeys = this.subKeys.slice().sort((a, b) => b.keyPacket.created - a.keyPacket.created);
    for (let i = 0; i < subKeys.length; i++) {
      if (!keyId || subKeys[i].getKeyId().equals(keyId)) {
        if (await subKeys[i].verify(primaryKey, date) === enums.keyStatus.valid) {
          const bindingSignature = getLatestSignature(subKeys[i].bindingSignatures, date);
          if (isValidEncryptionKeyPacket(subKeys[i].keyPacket, bindingSignature, date)) {
            return subKeys[i];
          }
        }
      }
    }
    // if no valid subkey for encryption, evaluate primary key
    const primaryUser = await this.getPrimaryUser(date, userId);
    if (primaryUser && (!keyId || primaryKey.getKeyId().equals(keyId)) &&
        isValidEncryptionKeyPacket(primaryKey, primaryUser.selfCertification, date)) {
      return this;
    }
  }
  return null;
};

/**
 * Encrypts all secret key and subkey packets matching keyId
 * @param  {String|Array<String>} passphrases - if multiple passphrases, then should be in same order as packets each should encrypt
 * @param  {module:type/keyid} keyId
 * @returns {Promise<Array<module:packet.SecretKey|module:packet.SecretSubkey>>}
 * @async
 */
Key.prototype.encrypt = async function(passphrases, keyId=null) {
  if (!this.isPrivate()) {
    throw new Error("Nothing to encrypt in a public key");
  }

  const keys = this.getKeys(keyId);
  passphrases = util.isArray(passphrases) ? passphrases : new Array(keys.length).fill(passphrases);
  if (passphrases.length !== keys.length) {
    throw new Error("Invalid number of passphrases for key");
  }

  return Promise.all(keys.map(async function(key, i) {
    const { keyPacket } = key;
    await keyPacket.encrypt(passphrases[i]);
    keyPacket.clearPrivateParams();
    return keyPacket;
  }));
};

/**
 * Decrypts all secret key and subkey packets matching keyId
 * @param  {String|Array<String>} passphrases
 * @param  {module:type/keyid} keyId
 * @returns {Promise<Boolean>} true if all matching key and subkey packets decrypted successfully
 * @async
 */
Key.prototype.decrypt = async function(passphrases, keyId=null) {
  if (!this.isPrivate()) {
    throw new Error("Nothing to decrypt in a public key");
  }
  passphrases = util.isArray(passphrases) ? passphrases : [passphrases];

  const results = await Promise.all(this.getKeys(keyId).map(async function(key) {
    let decrypted = false;
    let error = null;
    await Promise.all(passphrases.map(async function(passphrase) {
      try {
        await key.keyPacket.decrypt(passphrase);
        decrypted = true;
      } catch (e) {
        error = e;
      }
    }));
    if (!decrypted) {
      throw error;
    }
    return decrypted;
  }));
  return results.every(result => result === true);
};

/**
 * Checks if a signature on a key is revoked
 * @param  {module:packet.SecretKey|
 * @param  {module:packet.Signature}  signature    The signature to verify
 * @param  {module:packet.PublicSubkey|
 *          module:packet.SecretSubkey|
 *          module:packet.PublicKey|
 *          module:packet.SecretKey} key, optional The key to verify the signature
 * @param  {Date}                     date          Use the given date instead of the current time
 * @returns {Promise<Boolean>}                      True if the certificate is revoked
 * @async
 */
Key.prototype.isRevoked = async function(signature, key, date=new Date()) {
  return isDataRevoked(
    this.keyPacket, { key: this.keyPacket }, this.revocationSignatures, signature, key, date
  );
};

/**
 * Verify primary key. Checks for revocation signatures, expiration time
 * and valid self signature
 * @param {Date} date (optional) use the given date for verification instead of the current time
 * @param  {Object} userId (optional) user ID
 * @returns {Promise<module:enums.keyStatus>} The status of the primary key
 * @async
 */
Key.prototype.verifyPrimaryKey = async function(date=new Date(), userId={}) {
  const primaryKey = this.keyPacket;
  // check for key revocation signatures
  if (await this.isRevoked(null, null, date)) {
    return enums.keyStatus.revoked;
  }
  // check for at least one self signature. Self signature of user ID not mandatory
  // See {@link https://tools.ietf.org/html/rfc4880#section-11.1}
  if (!this.users.some(user => user.userId && user.selfCertifications.length)) {
    if(!config.require_uid_self_cert && this.users.some(user => user.userId)) {
      return enums.keyStatus.valid; // self-cert not required, has userId
    }
    return enums.keyStatus.no_self_cert; // default: require self-cert
  }
  // check for valid, unrevoked, unexpired self signature
  const { user, selfCertification } = await this.getPrimaryUser(date, userId) || {};
  if (!user) {
    return enums.keyStatus.invalid;
  }
  // check for expiration time
  if (isDataExpired(primaryKey, selfCertification, date)) {
    return enums.keyStatus.expired;
  }
  return enums.keyStatus.valid;
};

/**
 * Returns the latest date when the key can be used for encrypting, signing, or both, depending on the `capabilities` paramater.
 * When `capabilities` is null, defaults to returning the expiry date of the primary key.
 * Returns Infinity if the key doesn't expire.
 * @param  {encrypt|sign|encrypt_sign} capabilities, optional
 * @param  {module:type/keyid} keyId, optional
 * @param  {Object} userId, optional user ID
 * @returns {Promise<Date>}
 * @async
 */
Key.prototype.getExpirationTime = async function(capabilities, keyId, userId) {
  const primaryUser = await this.getPrimaryUser(null);
  if (!primaryUser) {
    throw new Error('Could not find primary user');
  }
<<<<<<< HEAD
  if (this.keyPacket.version >= 4) {
    const primaryUser = await this.getPrimaryUser(null);
    if (!primaryUser) {
      throw new Error('Could not find primary user');
    }
    const selfCert = primaryUser.selfCertification;
    const noSelfCertOk = !config.require_uid_self_cert && !selfCert;
    const keyExpiry = noSelfCertOk ? Infinity : getExpirationTime(this.keyPacket, selfCert);
    const sigExpiry = noSelfCertOk ? Infinity : selfCert.getExpirationTime();
    let expiry = keyExpiry < sigExpiry ? keyExpiry : sigExpiry;
    if (capabilities === 'encrypt' || capabilities === 'encrypt_sign') {
      const encryptExpiry = (await this.getEncryptionKey(keyId, null, userId)).getExpirationTime();
      if (encryptExpiry < expiry) expiry = encryptExpiry;
    }
    if (capabilities === 'sign' || capabilities === 'encrypt_sign') {
      const signExpiry = (await this.getSigningKey(keyId, null, userId)).getExpirationTime();
      if (signExpiry < expiry) expiry = signExpiry;
    }
    return expiry;
=======
  const selfCert = primaryUser.selfCertification;
  const keyExpiry = getExpirationTime(this.keyPacket, selfCert);
  const sigExpiry = selfCert.getExpirationTime();
  let expiry = keyExpiry < sigExpiry ? keyExpiry : sigExpiry;
  if (capabilities === 'encrypt' || capabilities === 'encrypt_sign') {
    const encryptExpiry = (await this.getEncryptionKey(keyId, null, userId)).getExpirationTime();
    if (encryptExpiry < expiry) expiry = encryptExpiry;
  }
  if (capabilities === 'sign' || capabilities === 'encrypt_sign') {
    const signExpiry = (await this.getSigningKey(keyId, null, userId)).getExpirationTime();
    if (signExpiry < expiry) expiry = signExpiry;
>>>>>>> 22c66c13
  }
  return expiry;
};

/**
 * Returns primary user and most significant (latest valid) self signature
 * - if multiple primary users exist, returns the one with the latest self signature
 * - otherwise, returns the user with the latest self signature
 * @param  {Date} date use the given date for verification instead of the current time
 * @param  {Object} userId (optional) user ID to get instead of the primary user, if it exists
 * @returns {Promise<{user: module:key.User,
 *                    selfCertification: module:packet.Signature}>} The primary user and the self signature
 * @async
 */
Key.prototype.getPrimaryUser = async function(date=new Date(), userId={}) {
  const users = this.users.map(function(user, index) {
    const selfCertification = getLatestSignature(user.selfCertifications, date);
    return { index, user, selfCertification };
  }).filter(({ user, selfCertification }) => {
    return user.userId && (selfCertification || !config.require_uid_self_cert) && (
      (userId.name === undefined || user.userId.name === userId.name) &&
      (userId.email === undefined || user.userId.email === userId.email) &&
      (userId.comment === undefined || user.userId.comment === userId.comment)
    );
  });
  const selfCertUsers = users.filter(({ selfCertification }) => selfCertification);
  if(!config.require_uid_self_cert && users.length && !selfCertUsers.length) {
    return users[0]; // self cert not required + no selected user has it
  }
  if (!selfCertUsers.length) {
    if (userId.name !== undefined || userId.email !== undefined ||
        userId.comment !== undefined) {
      throw new Error('Could not find user that matches that user ID');
    }
    return null;
  }
  // sort by primary user flag and signature creation time
  const primaryUser = selfCertUsers.sort(function(a, b) {
    const A = a.selfCertification;
    const B = b.selfCertification;
    return A.isPrimaryUserID - B.isPrimaryUserID || A.created - B.created;
  }).pop();
  const { user, selfCertification: cert } = primaryUser;
  const primaryKey = this.keyPacket;
  const dataToVerify = { userId: user.userId, key: primaryKey };
  // skip if certificates is invalid, revoked, or expired
  if (!(cert.verified || await cert.verify(primaryKey, dataToVerify))) {
    return null;
  }
  if (cert.revoked || await user.isRevoked(primaryKey, cert, null, date)) {
    return null;
  }
  if (cert.isExpired(date)) {
    return null;
  }
  return primaryUser;
};

/**
 * Update key with new components from specified key with same key ID:
 * users, subkeys, certificates are merged into the destination key,
 * duplicates and expired signatures are ignored.
 *
 * If the specified key is a private key and the destination key is public,
 * the destination key is transformed to a private key.
 * @param  {module:key.Key} key Source key to merge
 * @returns {Promise<undefined>}
 * @async
 */
Key.prototype.update = async function(key) {
  if (await key.verifyPrimaryKey() === enums.keyStatus.invalid) {
    return;
  }
  if (this.getFingerprint() !== key.getFingerprint()) {
    throw new Error('Key update method: fingerprints of keys not equal');
  }
  if (this.isPublic() && key.isPrivate()) {
    // check for equal subkey packets
    const equal = (this.subKeys.length === key.subKeys.length) &&
          (this.subKeys.every(destSubKey => {
            return key.subKeys.some(srcSubKey => {
              return destSubKey.getFingerprint() === srcSubKey.getFingerprint();
            });
          }));
    if (!equal) {
      throw new Error('Cannot update public key with private key if subkey mismatch');
    }
    this.keyPacket = key.keyPacket;
  }
  // revocation signatures
  await mergeSignatures(key, this, 'revocationSignatures', srcRevSig => {
    return isDataRevoked(this.keyPacket, this, [srcRevSig], null, key.keyPacket);
  });
  // direct signatures
  await mergeSignatures(key, this, 'directSignatures');
  // TODO replace when Promise.some or Promise.any are implemented
  // users
  await Promise.all(key.users.map(async srcUser => {
    let found = false;
    await Promise.all(this.users.map(async dstUser => {
      if ((srcUser.userId && dstUser.userId &&
            (srcUser.userId.userid === dstUser.userId.userid)) ||
          (srcUser.userAttribute && (srcUser.userAttribute.equals(dstUser.userAttribute)))) {
        await dstUser.update(srcUser, this.keyPacket);
        found = true;
      }
    }));
    if (!found) {
      this.users.push(srcUser);
    }
  }));
  // TODO replace when Promise.some or Promise.any are implemented
  // subkeys
  await Promise.all(key.subKeys.map(async srcSubKey => {
    let found = false;
    await Promise.all(this.subKeys.map(async dstSubKey => {
      if (srcSubKey.getFingerprint() === dstSubKey.getFingerprint()) {
        await dstSubKey.update(srcSubKey, this.keyPacket);
        found = true;
      }
    }));
    if (!found) {
      this.subKeys.push(srcSubKey);
    }
  }));
};

/**
 * Merges signatures from source[attr] to dest[attr]
 * @private
 * @param  {Object} source
 * @param  {Object} dest
 * @param  {String} attr
 * @param  {Function} checkFn optional, signature only merged if true
 */
async function mergeSignatures(source, dest, attr, checkFn) {
  source = source[attr];
  if (source) {
    if (!dest[attr].length) {
      dest[attr] = source;
    } else {
      await Promise.all(source.map(async function(sourceSig) {
        if (!sourceSig.isExpired() && (!checkFn || await checkFn(sourceSig)) &&
            !dest[attr].some(function(destSig) {
              return util.equalsUint8Array(destSig.signature, sourceSig.signature);
            })) {
          dest[attr].push(sourceSig);
        }
      }));
    }
  }
}

/**
 * Revokes the key
 * @param  {Object} reasonForRevocation optional, object indicating the reason for revocation
 * @param  {module:enums.reasonForRevocation} reasonForRevocation.flag optional, flag indicating the reason for revocation
 * @param  {String} reasonForRevocation.string optional, string explaining the reason for revocation
 * @param  {Date} date optional, override the creationtime of the revocation signature
 * @returns {Promise<module:key.Key>} new key with revocation signature
 * @async
 */
Key.prototype.revoke = async function({
  flag: reasonForRevocationFlag=enums.reasonForRevocation.no_reason,
  string: reasonForRevocationString=''
} = {}, date=new Date()) {
  if (this.isPublic()) {
    throw new Error('Need private key for revoking');
  }
  const dataToSign = { key: this.keyPacket };
  const key = new Key(this.toPacketlist());
  key.revocationSignatures.push(await createSignaturePacket(dataToSign, null, this.keyPacket, {
    signatureType: enums.signature.key_revocation,
    reasonForRevocationFlag: enums.write(enums.reasonForRevocation, reasonForRevocationFlag),
    reasonForRevocationString
  }, date));
  return key;
};

/**
 * Get revocation certificate from a revoked key.
 *   (To get a revocation certificate for an unrevoked key, call revoke() first.)
 * @returns {String} armored revocation certificate
 */
Key.prototype.getRevocationCertificate = function() {
  if (this.revocationSignatures.length) {
    const packetlist = new packet.List();
    packetlist.push(getLatestSignature(this.revocationSignatures));
    return armor.encode(enums.armor.public_key, packetlist.write(), null, null, 'This is a revocation certificate');
  }
};

/**
 * Applies a revocation certificate to a key
 * This adds the first signature packet in the armored text to the key,
 * if it is a valid revocation signature.
 * @param  {String} revocationCertificate armored revocation certificate
 * @returns {Promise<module:key.Key>} new revoked key
 * @async
 */
Key.prototype.applyRevocationCertificate = async function(revocationCertificate) {
  const input = await armor.decode(revocationCertificate);
  const packetlist = new packet.List();
  await packetlist.read(input.data);
  const revocationSignature = packetlist.findPacket(enums.packet.signature);
  if (!revocationSignature || revocationSignature.signatureType !== enums.signature.key_revocation) {
    throw new Error('Could not find revocation signature packet');
  }
  if (!revocationSignature.issuerKeyId.equals(this.getKeyId())) {
    throw new Error('Revocation signature does not match key');
  }
  if (revocationSignature.isExpired()) {
    throw new Error('Revocation signature is expired');
  }
  if (!await revocationSignature.verify(this.keyPacket, { key: this.keyPacket })) {
    throw new Error('Could not verify revocation signature');
  }
  const key = new Key(this.toPacketlist());
  key.revocationSignatures.push(revocationSignature);
  return key;
};

/**
 * Signs primary user of key
 * @param  {Array<module:key.Key>} privateKey decrypted private keys for signing
 * @returns {Promise<module:key.Key>} new public key with new certificate signature
 * @async
 */
Key.prototype.signPrimaryUser = async function(privateKeys) {
  const { index, user } = await this.getPrimaryUser() || {};
  if (!user) {
    throw new Error('Could not find primary user');
  }
  const userSign = await user.sign(this.keyPacket, privateKeys);
  const key = new Key(this.toPacketlist());
  key.users[index] = userSign;
  return key;
};

/**
 * Signs all users of key
 * @param  {Array<module:key.Key>} privateKeys decrypted private keys for signing
 * @returns {Promise<module:key.Key>} new public key with new certificate signature
 * @async
 */
Key.prototype.signAllUsers = async function(privateKeys) {
  const that = this;
  const key = new Key(this.toPacketlist());
  key.users = await Promise.all(this.users.map(function(user) {
    return user.sign(that.keyPacket, privateKeys);
  }));
  return key;
};

/**
 * Verifies primary user of key
 * - if no arguments are given, verifies the self certificates;
 * - otherwise, verifies all certificates signed with given keys.
 * @param  {Array<module:key.Key>} keys array of keys to verify certificate signatures
 * @returns {Promise<Array<{keyid: module:type/keyid,
 *                          valid: Boolean}>>}    List of signer's keyid and validity of signature
 * @async
 */
Key.prototype.verifyPrimaryUser = async function(keys) {
  const primaryKey = this.keyPacket;
  const { user } = await this.getPrimaryUser() || {};
  if (!user) {
    throw new Error('Could not find primary user');
  }
  const results = keys ? await user.verifyAllCertifications(primaryKey, keys) :
    [{ keyid: primaryKey.keyid, valid: await user.verify(primaryKey) === enums.keyStatus.valid }];
  return results;
};

/**
 * Verifies all users of key
 * - if no arguments are given, verifies the self certificates;
 * - otherwise, verifies all certificates signed with given keys.
 * @param  {Array<module:key.Key>} keys array of keys to verify certificate signatures
 * @returns {Promise<Array<{userid: String,
 *                          keyid: module:type/keyid,
 *                          valid: Boolean}>>} list of userid, signer's keyid and validity of signature
 * @async
 */
Key.prototype.verifyAllUsers = async function(keys) {
  const results = [];
  const primaryKey = this.keyPacket;
  await Promise.all(this.users.map(async function(user) {
    const signatures = keys ? await user.verifyAllCertifications(primaryKey, keys) :
      [{ keyid: primaryKey.keyid, valid: await user.verify(primaryKey) === enums.keyStatus.valid }];
    signatures.forEach(signature => {
      results.push({
        userid: user.userId.userid,
        keyid: signature.keyid,
        valid: signature.valid
      });
    });
  }));
  return results;
};

/**
 * @class
 * @classdesc Class that represents an user ID or attribute packet and the relevant signatures.
 */
function User(userPacket) {
  if (!(this instanceof User)) {
    return new User(userPacket);
  }
  this.userId = userPacket.tag === enums.packet.userid ? userPacket : null;
  this.userAttribute = userPacket.tag === enums.packet.userAttribute ? userPacket : null;
  this.selfCertifications = [];
  this.otherCertifications = [];
  this.revocationSignatures = [];
}

/**
 * Transforms structured user data to packetlist
 * @returns {module:packet.List}
 */
User.prototype.toPacketlist = function() {
  const packetlist = new packet.List();
  packetlist.push(this.userId || this.userAttribute);
  packetlist.concat(this.revocationSignatures);
  packetlist.concat(this.selfCertifications);
  packetlist.concat(this.otherCertifications);
  return packetlist;
};

/**
 * Signs user
 * @param  {module:packet.SecretKey|
 *          module:packet.PublicKey} primaryKey  The primary key packet
 * @param  {Array<module:key.Key>}    privateKeys Decrypted private keys for signing
 * @returns {Promise<module:key.Key>}             New user with new certificate signatures
 * @async
 */
User.prototype.sign = async function(primaryKey, privateKeys) {
  const dataToSign = {
    userId: this.userId,
    userAttribute: this.userAttribute,
    key: primaryKey
  };
  const user = new User(dataToSign.userId || dataToSign.userAttribute);
  user.otherCertifications = await Promise.all(privateKeys.map(async function(privateKey) {
    if (privateKey.isPublic()) {
      throw new Error('Need private key for signing');
    }
    if (privateKey.getFingerprint() === primaryKey.getFingerprint()) {
      throw new Error('Not implemented for self signing');
    }
    const signingKey = await privateKey.getSigningKey();
    if (!signingKey) {
      throw new Error('Could not find valid signing key packet in key ' +
                      privateKey.getKeyId().toHex());
    }
    return createSignaturePacket(dataToSign, privateKey, signingKey.keyPacket, {
      // Most OpenPGP implementations use generic certification (0x10)
      signatureType: enums.signature.cert_generic,
      keyFlags: [enums.keyFlags.certify_keys | enums.keyFlags.sign_data]
    });
  }));
  await user.update(this, primaryKey);
  return user;
};

/**
 * Checks if a given certificate of the user is revoked
 * @param  {module:packet.SecretKey|
 *          module:packet.PublicKey} primaryKey    The primary key packet
 * @param  {module:packet.Signature}  certificate   The certificate to verify
 * @param  {module:packet.PublicSubkey|
 *          module:packet.SecretSubkey|
 *          module:packet.PublicKey|
 *          module:packet.SecretKey} key, optional The key to verify the signature
 * @param  {Date}                     date          Use the given date instead of the current time
 * @returns {Promise<Boolean>}                      True if the certificate is revoked
 * @async
 */
User.prototype.isRevoked = async function(primaryKey, certificate, key, date=new Date()) {
  return isDataRevoked(
    primaryKey, {
      key: primaryKey,
      userId: this.userId,
      userAttribute: this.userAttribute
    }, this.revocationSignatures, certificate, key, date
  );
};

/**
 * Create signature packet
 * @param  {Object}                          dataToSign Contains packets to be signed
 * @param  {module:packet.SecretKey|
 *          module:packet.SecretSubkey}      signingKeyPacket secret key packet for signing
 * @param  {Object} signatureProperties      (optional) properties to write on the signature packet before signing
 * @param  {Date} date                       (optional) override the creationtime of the signature
 * @param  {Object} userId                   (optional) user ID
 * @returns {module:packet/signature}         signature packet
 */
export async function createSignaturePacket(dataToSign, privateKey, signingKeyPacket, signatureProperties, date, userId) {
  if (!signingKeyPacket.isDecrypted()) {
    throw new Error('Private key is not decrypted.');
  }
  const signaturePacket = new packet.Signature(date);
  Object.assign(signaturePacket, signatureProperties);
  signaturePacket.publicKeyAlgorithm = signingKeyPacket.algorithm;
  signaturePacket.hashAlgorithm = await getPreferredHashAlgo(privateKey, signingKeyPacket, date, userId);
  await signaturePacket.sign(signingKeyPacket, dataToSign);
  return signaturePacket;
}

/**
 * Verifies the user certificate
 * @param  {module:packet.SecretKey|
 *          module:packet.PublicKey} primaryKey  The primary key packet
 * @param  {module:packet.Signature}  certificate A certificate of this user
 * @param  {Array<module:key.Key>}    keys        Array of keys to verify certificate signatures
 * @param  {Date}                     date        Use the given date instead of the current time
 * @returns {Promise<module:enums.keyStatus>}     status of the certificate
 * @async
 */
User.prototype.verifyCertificate = async function(primaryKey, certificate, keys, date=new Date()) {
  const that = this;
  const keyid = certificate.issuerKeyId;
  const dataToVerify = {
    userId: this.userId,
    userAttribute: this.userAttribute,
    key: primaryKey
  };
  const results = await Promise.all(keys.map(async function(key) {
    if (!key.getKeyIds().some(id => id.equals(keyid))) { return; }
    const signingKey = await key.getSigningKey(keyid, date);
    if (certificate.revoked || await that.isRevoked(primaryKey, certificate, signingKey.keyPacket)) {
      return enums.keyStatus.revoked;
    }
    if (!(certificate.verified || await certificate.verify(signingKey.keyPacket, dataToVerify))) {
      return enums.keyStatus.invalid;
    }
    if (certificate.isExpired()) {
      return enums.keyStatus.expired;
    }
    return enums.keyStatus.valid;
  }));
  return results.find(result => result !== undefined);
};

/**
 * Verifies all user certificates
 * @param  {module:packet.SecretKey|
 *          module:packet.PublicKey} primaryKey The primary key packet
 * @param  {Array<module:key.Key>}    keys       Array of keys to verify certificate signatures
 * @returns {Promise<Array<{keyid: module:type/keyid,
 *                          valid: Boolean}>>}   List of signer's keyid and validity of signature
 * @async
 */
User.prototype.verifyAllCertifications = async function(primaryKey, keys) {
  const that = this;
  const certifications = this.selfCertifications.concat(this.otherCertifications);
  return Promise.all(certifications.map(async function(certification) {
    const status = await that.verifyCertificate(primaryKey, certification, keys);
    return {
      keyid: certification.issuerKeyId,
      valid: status === undefined ? null : status === enums.keyStatus.valid
    };
  }));
};

/**
 * Verify User. Checks for existence of self signatures, revocation signatures
 * and validity of self signature
 * @param  {module:packet.SecretKey|
 *          module:packet.PublicKey} primaryKey The primary key packet
 * @returns {Promise<module:enums.keyStatus>}    Status of user
 * @async
 */
User.prototype.verify = async function(primaryKey) {
  if (!this.selfCertifications.length) {
    return enums.keyStatus.no_self_cert;
  }
  const that = this;
  const dataToVerify = {
    userId: this.userId,
    userAttribute: this.userAttribute,
    key: primaryKey
  };
  // TODO replace when Promise.some or Promise.any are implemented
  const results = [enums.keyStatus.invalid].concat(
    await Promise.all(this.selfCertifications.map(async function(selfCertification) {
      if (selfCertification.revoked || await that.isRevoked(primaryKey, selfCertification)) {
        return enums.keyStatus.revoked;
      }
      if (!(selfCertification.verified || await selfCertification.verify(primaryKey, dataToVerify))) {
        return enums.keyStatus.invalid;
      }
      if (selfCertification.isExpired()) {
        return enums.keyStatus.expired;
      }
      return enums.keyStatus.valid;
    })));
  return results.some(status => status === enums.keyStatus.valid) ?
    enums.keyStatus.valid : results.pop();
};

/**
 * Update user with new components from specified user
 * @param  {module:key.User}             user       Source user to merge
 * @param  {module:packet.SecretKey|
 *          module:packet.SecretSubkey} primaryKey primary key used for validation
 * @returns {Promise<undefined>}
 * @async
 */
User.prototype.update = async function(user, primaryKey) {
  const dataToVerify = {
    userId: this.userId,
    userAttribute: this.userAttribute,
    key: primaryKey
  };
  // self signatures
  await mergeSignatures(user, this, 'selfCertifications', async function(srcSelfSig) {
    return srcSelfSig.verified || srcSelfSig.verify(primaryKey, dataToVerify);
  });
  // other signatures
  await mergeSignatures(user, this, 'otherCertifications');
  // revocation signatures
  await mergeSignatures(user, this, 'revocationSignatures', function(srcRevSig) {
    return isDataRevoked(primaryKey, dataToVerify, [srcRevSig]);
  });
};

/**
 * @class
 * @classdesc Class that represents a subkey packet and the relevant signatures.
 * @borrows module:packet.PublicSubkey#getKeyId as SubKey#getKeyId
 * @borrows module:packet.PublicSubkey#getFingerprint as SubKey#getFingerprint
 * @borrows module:packet.PublicSubkey#getAlgorithmInfo as SubKey#getAlgorithmInfo
 * @borrows module:packet.PublicSubkey#getCreationTime as SubKey#getCreationTime
 * @borrows module:packet.PublicSubkey#isDecrypted as SubKey#isDecrypted
 */
function SubKey(subKeyPacket) {
  if (!(this instanceof SubKey)) {
    return new SubKey(subKeyPacket);
  }
  this.keyPacket = subKeyPacket;
  this.bindingSignatures = [];
  this.revocationSignatures = [];
}

/**
 * Transforms structured subkey data to packetlist
 * @returns {module:packet.List}
 */
SubKey.prototype.toPacketlist = function() {
  const packetlist = new packet.List();
  packetlist.push(this.keyPacket);
  packetlist.concat(this.revocationSignatures);
  packetlist.concat(this.bindingSignatures);
  return packetlist;
};

/**
 * Checks if a binding signature of a subkey is revoked
 * @param  {module:packet.SecretKey|
 *          module:packet.PublicKey} primaryKey    The primary key packet
 * @param  {module:packet.Signature}  signature     The binding signature to verify
 * @param  {module:packet.PublicSubkey|
 *          module:packet.SecretSubkey|
 *          module:packet.PublicKey|
 *          module:packet.SecretKey} key, optional The key to verify the signature
 * @param  {Date}                     date          Use the given date instead of the current time
 * @returns {Promise<Boolean>}                      True if the binding signature is revoked
 * @async
 */
SubKey.prototype.isRevoked = async function(primaryKey, signature, key, date=new Date()) {
  return isDataRevoked(
    primaryKey, {
      key: primaryKey,
      bind: this.keyPacket
    }, this.revocationSignatures, signature, key, date
  );
};

/**
 * Verify subkey. Checks for revocation signatures, expiration time
 * and valid binding signature
 * @param  {module:packet.SecretKey|
 *          module:packet.PublicKey} primaryKey The primary key packet
 * @param  {Date}                     date       Use the given date instead of the current time
 * @returns {Promise<module:enums.keyStatus>}    The status of the subkey
 * @async
 */
SubKey.prototype.verify = async function(primaryKey, date=new Date()) {
  const that = this;
  const dataToVerify = { key: primaryKey, bind: this.keyPacket };
  // check subkey binding signatures
  const bindingSignature = getLatestSignature(this.bindingSignatures, date);
  // check binding signature is verified
  if (!(bindingSignature.verified || await bindingSignature.verify(primaryKey, dataToVerify))) {
    return enums.keyStatus.invalid;
  }
  // check binding signature is not revoked
  if (bindingSignature.revoked || await that.isRevoked(primaryKey, bindingSignature, null, date)) {
    return enums.keyStatus.revoked;
  }
  // check binding signature is not expired (ie, check for V4 expiration time)
  if (bindingSignature.isExpired(date)) {
    return enums.keyStatus.expired;
  }
  return enums.keyStatus.valid; // binding signature passed all checks
};

/**
 * Returns the expiration time of the subkey or Infinity if key does not expire
 * @param  {Date}                     date       Use the given date instead of the current time
 * @returns {Date}
 */
SubKey.prototype.getExpirationTime = function(date=new Date()) {
  const bindingSignature = getLatestSignature(this.bindingSignatures, date);
  const keyExpiry = getExpirationTime(this.keyPacket, bindingSignature);
  const sigExpiry = bindingSignature.getExpirationTime();
  return keyExpiry < sigExpiry ? keyExpiry : sigExpiry;
};

/**
 * Update subkey with new components from specified subkey
 * @param  {module:key~SubKey}           subKey     Source subkey to merge
 * @param  {module:packet.SecretKey|
            module:packet.SecretSubkey} primaryKey primary key used for validation
 * @returns {Promise<undefined>}
 * @async
 */
SubKey.prototype.update = async function(subKey, primaryKey) {
  if (await subKey.verify(primaryKey) === enums.keyStatus.invalid) {
    return;
  }
  if (this.getFingerprint() !== subKey.getFingerprint()) {
    throw new Error('SubKey update method: fingerprints of subkeys not equal');
  }
  // key packet
  if (this.keyPacket.tag === enums.packet.publicSubkey &&
      subKey.keyPacket.tag === enums.packet.secretSubkey) {
    this.keyPacket = subKey.keyPacket;
  }
  // update missing binding signatures
  const that = this;
  const dataToVerify = { key: primaryKey, bind: that.keyPacket };
  await mergeSignatures(subKey, this, 'bindingSignatures', async function(srcBindSig) {
    if (!(srcBindSig.verified || await srcBindSig.verify(primaryKey, dataToVerify))) {
      return false;
    }
    for (let i = 0; i < that.bindingSignatures.length; i++) {
      if (that.bindingSignatures[i].issuerKeyId.equals(srcBindSig.issuerKeyId)) {
        if (srcBindSig.created < that.bindingSignatures[i].created) {
          that.bindingSignatures[i] = srcBindSig;
          return false;
        }
      }
    }
    return true;
  });
  // revocation signatures
  await mergeSignatures(subKey, this, 'revocationSignatures', function(srcRevSig) {
    return isDataRevoked(primaryKey, dataToVerify, [srcRevSig]);
  });
};

/**
 * Revokes the subkey
 * @param  {module:packet.SecretKey} primaryKey decrypted private primary key for revocation
 * @param  {Object} reasonForRevocation optional, object indicating the reason for revocation
 * @param  {module:enums.reasonForRevocation} reasonForRevocation.flag optional, flag indicating the reason for revocation
 * @param  {String} reasonForRevocation.string optional, string explaining the reason for revocation
 * @param  {Date} date optional, override the creationtime of the revocation signature
 * @returns {Promise<module:key~SubKey>} new subkey with revocation signature
 * @async
 */
SubKey.prototype.revoke = async function(primaryKey, {
  flag: reasonForRevocationFlag=enums.reasonForRevocation.no_reason,
  string: reasonForRevocationString=''
} = {}, date=new Date()) {
  const dataToSign = { key: primaryKey, bind: this.keyPacket };
  const subKey = new SubKey(this.keyPacket);
  subKey.revocationSignatures.push(await createSignaturePacket(dataToSign, null, primaryKey, {
    signatureType: enums.signature.subkey_revocation,
    reasonForRevocationFlag: enums.write(enums.reasonForRevocation, reasonForRevocationFlag),
    reasonForRevocationString
  }, date));
  await subKey.update(this, primaryKey);
  return subKey;
};

/**
 */
['getKeyId', 'getFingerprint', 'getAlgorithmInfo', 'getCreationTime', 'isDecrypted'].forEach(name => {
  Key.prototype[name] =
  SubKey.prototype[name] =
    function() {
      return this.keyPacket[name]();
    };
});

/**
 * Reads an unarmored OpenPGP key list and returns one or multiple key objects
 * @param {Uint8Array} data to be parsed
 * @returns {Promise<{keys: Array<module:key.Key>,
 *            err: (Array<Error>|null)}>} result object with key and error arrays
 * @async
 * @static
 */
export async function read(data) {
  const result = {};
  result.keys = [];
  try {
    const packetlist = new packet.List();
    await packetlist.read(data);
    const keyIndex = packetlist.indexOfTag(enums.packet.publicKey, enums.packet.secretKey);
    if (keyIndex.length === 0) {
      throw new Error('No key packet found');
    }
    for (let i = 0; i < keyIndex.length; i++) {
      const oneKeyList = packetlist.slice(keyIndex[i], keyIndex[i + 1]);
      try {
        const newKey = new Key(oneKeyList);
        result.keys.push(newKey);
      } catch (e) {
        result.err = result.err || [];
        result.err.push(e);
      }
    }
  } catch (e) {
    result.err = result.err || [];
    result.err.push(e);
  }
  return result;
}

/**
 * Reads an OpenPGP armored text and returns one or multiple key objects
 * @param {String | ReadableStream<String>} armoredText text to be parsed
 * @returns {Promise<{keys: Array<module:key.Key>,
 *            err: (Array<Error>|null)}>} result object with key and error arrays
 * @async
 * @static
 */
export async function readArmored(armoredText) {
  try {
    const input = await armor.decode(armoredText);
    if (!(input.type === enums.armor.public_key || input.type === enums.armor.private_key)) {
      throw new Error('Armored text not of type key');
    }
    return read(input.data);
  } catch (e) {
    const result = { keys: [], err: [] };
    result.err.push(e);
    return result;
  }
}

/**
 * Generates a new OpenPGP key. Supports RSA and ECC keys.
 * Primary and subkey will be of same type.
 * @param {module:enums.publicKey} [options.keyType=module:enums.publicKey.rsa_encrypt_sign]
 *                             To indicate what type of key to make.
 *                             RSA is 1. See {@link https://tools.ietf.org/html/rfc4880#section-9.1}
 * @param {Integer} options.numBits    number of bits for the key creation.
 * @param {String|Array<String>}  options.userIds
 *                             Assumes already in form of "User Name <username@email.com>"
 *                             If array is used, the first userId is set as primary user Id
 * @param {String}  options.passphrase The passphrase used to encrypt the resulting private key
 * @param {Number} [options.keyExpirationTime=0]
 *                             The number of seconds after the key creation time that the key expires
 * @param  {String} curve            (optional) elliptic curve for ECC keys
 * @param  {Date} date         Override the creation date of the key and the key signatures
 * @param  {Array<Object>} subkeys   (optional) options for each subkey, default to main key options. e.g. [{sign: true, passphrase: '123'}]
 *                                              sign parameter defaults to false, and indicates whether the subkey should sign rather than encrypt
 * @returns {Promise<module:key.Key>}
 * @async
 * @static
 */
export async function generate(options) {
  options.sign = true; // primary key is always a signing key
  options = sanitizeKeyOptions(options);
  options.subkeys = options.subkeys.map(function(subkey, index) { return sanitizeKeyOptions(options.subkeys[index], options); });

  let promises = [generateSecretKey(options)];
  promises = promises.concat(options.subkeys.map(generateSecretSubkey));
  return Promise.all(promises).then(packets => wrapKeyObject(packets[0], packets.slice(1), options));

  function sanitizeKeyOptions(options, subkeyDefaults={}) {
    options.curve = options.curve || subkeyDefaults.curve;
    options.numBits = options.numBits || subkeyDefaults.numBits;
    options.keyExpirationTime = options.keyExpirationTime !== undefined ? options.keyExpirationTime : subkeyDefaults.keyExpirationTime;
    options.passphrase = util.isString(options.passphrase) ? options.passphrase : subkeyDefaults.passphrase;
    options.date = options.date || subkeyDefaults.date;

    options.sign = options.sign || false;

    if (options.curve) {
      try {
        options.curve = enums.write(enums.curve, options.curve);
      } catch (e) {
        throw new Error('Not valid curve.');
      }
      if (options.curve === enums.curve.ed25519 || options.curve === enums.curve.curve25519) {
        if (options.sign) {
          options.algorithm = enums.publicKey.eddsa;
          options.curve = enums.curve.ed25519;
        } else {
          options.algorithm = enums.publicKey.ecdh;
          options.curve = enums.curve.curve25519;
        }
      } else {
        if (options.sign) {
          options.algorithm = enums.publicKey.ecdsa;
        } else {
          options.algorithm = enums.publicKey.ecdh;
        }
      }
    } else if (options.numBits) {
      options.algorithm = enums.publicKey.rsa_encrypt_sign;
    } else {
      throw new Error('Unrecognized key type');
    }
    return options;
  }

  async function generateSecretKey(options) {
    const secretKeyPacket = new packet.SecretKey(options.date);
    secretKeyPacket.packets = null;
    secretKeyPacket.algorithm = enums.read(enums.publicKey, options.algorithm);
    await secretKeyPacket.generate(options.numBits, options.curve);
    return secretKeyPacket;
  }

  async function generateSecretSubkey(options) {
    const secretSubkeyPacket = new packet.SecretSubkey(options.date);
    secretSubkeyPacket.packets = null;
    secretSubkeyPacket.algorithm = enums.read(enums.publicKey, options.algorithm);
    await secretSubkeyPacket.generate(options.numBits, options.curve);
    return secretSubkeyPacket;
  }
}

/**
 * Reformats and signs an OpenPGP key with a given User ID. Currently only supports RSA keys.
 * @param {module:key.Key} options.privateKey   The private key to reformat
 * @param {module:enums.publicKey} [options.keyType=module:enums.publicKey.rsa_encrypt_sign]
 * @param {String|Array<String>}  options.userIds
 *                             Assumes already in form of "User Name <username@email.com>"
 *                             If array is used, the first userId is set as primary user Id
 * @param {String}  options.passphrase The passphrase used to encrypt the resulting private key
 * @param {Number} [options.keyExpirationTime=0]
 *                             The number of seconds after the key creation time that the key expires
 * @param  {Date} date         Override the creation date of the key and the key signatures
 * @param  {Array<Object>} subkeys   (optional) options for each subkey, default to main key options. e.g. [{sign: true, passphrase: '123'}]
 *
 * @returns {Promise<module:key.Key>}
 * @async
 * @static
 */
export async function reformat(options) {
  options = sanitizeKeyOptions(options);

  try {
    const isDecrypted = options.privateKey.getKeys().every(key => key.isDecrypted());
    if (!isDecrypted) {
      await options.privateKey.decrypt();
    }
  } catch (err) {
    throw new Error('Key not decrypted');
  }

  const packetlist = options.privateKey.toPacketlist();
  let secretKeyPacket;
  const secretSubkeyPackets = [];
  for (let i = 0; i < packetlist.length; i++) {
    if (packetlist[i].tag === enums.packet.secretKey) {
      secretKeyPacket = packetlist[i];
    } else if (packetlist[i].tag === enums.packet.secretSubkey) {
      secretSubkeyPackets.push(packetlist[i]);
    }
  }
  if (!secretKeyPacket) {
    throw new Error('Key does not contain a secret key packet');
  }

  if (!options.subkeys) {
    options.subkeys = secretSubkeyPackets.map(() => ({}));
  }

  if (options.subkeys.length !== secretSubkeyPackets.length) {
    throw new Error('Number of subkey options does not match number of subkeys');
  }

  options.subkeys = options.subkeys.map(function(subkey, index) { return sanitizeKeyOptions(options.subkeys[index], options); });

  return wrapKeyObject(secretKeyPacket, secretSubkeyPackets, options);

  function sanitizeKeyOptions(options, subkeyDefaults={}) {
    options.keyExpirationTime = options.keyExpirationTime || subkeyDefaults.keyExpirationTime;
    options.passphrase = util.isString(options.passphrase) ? options.passphrase : subkeyDefaults.passphrase;
    options.date = options.date || subkeyDefaults.date;

    return options;
  }
}

async function wrapKeyObject(secretKeyPacket, secretSubkeyPackets, options) {
  // set passphrase protection
  if (options.passphrase) {
    await secretKeyPacket.encrypt(options.passphrase);
  }

  await Promise.all(secretSubkeyPackets.map(async function(secretSubkeyPacket, index) {
    const subkeyPassphrase = options.subkeys[index].passphrase;
    if (subkeyPassphrase) {
      await secretSubkeyPacket.encrypt(subkeyPassphrase);
    }
  }));

  const packetlist = new packet.List();

  packetlist.push(secretKeyPacket);

  await Promise.all(options.userIds.map(async function(userId, index) {
    const userIdPacket = new packet.Userid();
    userIdPacket.format(userId);

    const dataToSign = {};
    dataToSign.userId = userIdPacket;
    dataToSign.key = secretKeyPacket;
    const signaturePacket = new packet.Signature(options.date);
    signaturePacket.signatureType = enums.signature.cert_generic;
    signaturePacket.publicKeyAlgorithm = secretKeyPacket.algorithm;
    signaturePacket.hashAlgorithm = await getPreferredHashAlgo(null, secretKeyPacket);
    signaturePacket.keyFlags = [enums.keyFlags.certify_keys | enums.keyFlags.sign_data];
    signaturePacket.preferredSymmetricAlgorithms = [];
    // prefer aes256, aes128, then aes192 (no WebCrypto support: https://www.chromium.org/blink/webcrypto#TOC-AES-support)
    signaturePacket.preferredSymmetricAlgorithms.push(enums.symmetric.aes256);
    signaturePacket.preferredSymmetricAlgorithms.push(enums.symmetric.aes128);
    signaturePacket.preferredSymmetricAlgorithms.push(enums.symmetric.aes192);
    signaturePacket.preferredSymmetricAlgorithms.push(enums.symmetric.cast5);
    signaturePacket.preferredSymmetricAlgorithms.push(enums.symmetric.tripledes);
    if (config.aead_protect && config.aead_protect_version === 4) {
      signaturePacket.preferredAeadAlgorithms = [];
      signaturePacket.preferredAeadAlgorithms.push(enums.aead.eax);
      signaturePacket.preferredAeadAlgorithms.push(enums.aead.ocb);
    }
    signaturePacket.preferredHashAlgorithms = [];
    // prefer fast asm.js implementations (SHA-256). SHA-1 will not be secure much longer...move to bottom of list
    signaturePacket.preferredHashAlgorithms.push(enums.hash.sha256);
    signaturePacket.preferredHashAlgorithms.push(enums.hash.sha512);
    signaturePacket.preferredHashAlgorithms.push(enums.hash.sha1);
    signaturePacket.preferredCompressionAlgorithms = [];
    signaturePacket.preferredCompressionAlgorithms.push(enums.compression.zlib);
    signaturePacket.preferredCompressionAlgorithms.push(enums.compression.zip);
    if (index === 0) {
      signaturePacket.isPrimaryUserID = true;
    }
    if (config.integrity_protect) {
      signaturePacket.features = [0];
      signaturePacket.features[0] |= enums.features.modification_detection;
    }
    if (config.aead_protect && config.aead_protect_version === 4) {
      signaturePacket.features || (signaturePacket.features = [0]);
      signaturePacket.features[0] |= enums.features.aead;
      signaturePacket.features[0] |= enums.features.v5_keys;
    }
    if (options.keyExpirationTime > 0) {
      signaturePacket.keyExpirationTime = options.keyExpirationTime;
      signaturePacket.keyNeverExpires = false;
    }
    await signaturePacket.sign(secretKeyPacket, dataToSign);

    return { userIdPacket, signaturePacket };
  })).then(list => {
    list.forEach(({ userIdPacket, signaturePacket }) => {
      packetlist.push(userIdPacket);
      packetlist.push(signaturePacket);
    });
  });

  await Promise.all(secretSubkeyPackets.map(async function(secretSubkeyPacket, index) {
    const subkeyOptions = options.subkeys[index];
    const dataToSign = {};
    dataToSign.key = secretKeyPacket;
    dataToSign.bind = secretSubkeyPacket;
    const subkeySignaturePacket = new packet.Signature(subkeyOptions.date);
    subkeySignaturePacket.signatureType = enums.signature.subkey_binding;
    subkeySignaturePacket.publicKeyAlgorithm = secretKeyPacket.algorithm;
    subkeySignaturePacket.hashAlgorithm = await getPreferredHashAlgo(null, secretSubkeyPacket);
    subkeySignaturePacket.keyFlags = subkeyOptions.sign ? enums.keyFlags.sign_data : [enums.keyFlags.encrypt_communication | enums.keyFlags.encrypt_storage];
    if (subkeyOptions.keyExpirationTime > 0) {
      subkeySignaturePacket.keyExpirationTime = subkeyOptions.keyExpirationTime;
      subkeySignaturePacket.keyNeverExpires = false;
    }
    await subkeySignaturePacket.sign(secretKeyPacket, dataToSign);

    return { secretSubkeyPacket, subkeySignaturePacket};
  })).then(packets => {
    packets.forEach(({ secretSubkeyPacket, subkeySignaturePacket }) => {
      packetlist.push(secretSubkeyPacket);
      packetlist.push(subkeySignaturePacket);
    });
  });

  // Add revocation signature packet for creating a revocation certificate.
  // This packet should be removed before returning the key.
  const dataToSign = { key: secretKeyPacket };
  packetlist.push(await createSignaturePacket(dataToSign, null, secretKeyPacket, {
    signatureType: enums.signature.key_revocation,
    reasonForRevocationFlag: enums.reasonForRevocation.no_reason,
    reasonForRevocationString: ''
  }, options.date));

  // set passphrase protection
  if (options.passphrase) {
    secretKeyPacket.clearPrivateParams();
  }

  await Promise.all(secretSubkeyPackets.map(async function(secretSubkeyPacket, index) {
    const subkeyPassphrase = options.subkeys[index].passphrase;
    if (subkeyPassphrase) {
      secretSubkeyPacket.clearPrivateParams();
    }
  }));

  return new Key(packetlist);
}

/**
 * Checks if a given certificate or binding signature is revoked
 * @param  {module:packet.SecretKey|
 *          module:packet.PublicKey}       primaryKey   The primary key packet
 * @param  {Object}                         dataToVerify The data to check
 * @param  {Array<module:packet.Signature>} revocations  The revocation signatures to check
 * @param  {module:packet.Signature}        signature    The certificate or signature to check
 * @param  {module:packet.PublicSubkey|
 *          module:packet.SecretSubkey|
 *          module:packet.PublicKey|
 *          module:packet.SecretKey} key, optional The key packet to check the signature
 * @param  {Date}                     date          Use the given date instead of the current time
 * @returns {Promise<Boolean>}                      True if the signature revokes the data
 * @async
 */
async function isDataRevoked(primaryKey, dataToVerify, revocations, signature, key, date=new Date()) {
  key = key || primaryKey;
  const normDate = util.normalizeDate(date);
  const revocationKeyIds = [];
  await Promise.all(revocations.map(async function(revocationSignature) {
    if (!(config.revocations_expire && revocationSignature.isExpired(normDate)) &&
        (revocationSignature.verified || await revocationSignature.verify(key, dataToVerify))) {
      // TODO get an identifier of the revoked object instead
      revocationKeyIds.push(revocationSignature.issuerKeyId);
      return true;
    }
    return false;
  }));
  // TODO further verify that this is the signature that should be revoked
  if (signature) {
    signature.revoked = revocationKeyIds.some(keyId => keyId.equals(signature.issuerKeyId)) ? true :
      signature.revoked;
    return signature.revoked;
  }
  return revocationKeyIds.length > 0;
}

function isDataExpired(keyPacket, signature, date=new Date()) {
  const normDate = util.normalizeDate(date);
  if (normDate !== null) {
    const expirationTime = getExpirationTime(keyPacket, signature);
    return !(keyPacket.created <= normDate && normDate < expirationTime) ||
      (signature && signature.isExpired(date));
  }
  return false;
}

function getExpirationTime(keyPacket, signature) {
  let expirationTime;
  // check V4 expiration time
  if (signature.keyNeverExpires === false) {
    expirationTime = keyPacket.created.getTime() + signature.keyExpirationTime*1000;
  }
  return expirationTime ? new Date(expirationTime) : Infinity;
}

/**
 * Returns the preferred signature hash algorithm of a key
 * @param  {module:key.Key} key (optional) the key to get preferences from
 * @param  {module:packet.SecretKey|module:packet.SecretSubkey} keyPacket key packet used for signing
 * @param  {Date} date (optional) use the given date for verification instead of the current time
 * @param  {Object} userId (optional) user ID
 * @returns {Promise<String>}
 * @async
 */
export async function getPreferredHashAlgo(key, keyPacket, date=new Date(), userId={}) {
  let hash_algo = config.prefer_hash_algorithm;
  let pref_algo = hash_algo;
  if (key instanceof Key) {
    const primaryUser = await key.getPrimaryUser(date, userId);
    if (primaryUser && primaryUser.selfCertification.preferredHashAlgorithms) {
      [pref_algo] = primaryUser.selfCertification.preferredHashAlgorithms;
      hash_algo = crypto.hash.getHashByteLength(hash_algo) <= crypto.hash.getHashByteLength(pref_algo) ?
        pref_algo : hash_algo;
    }
  }
  switch (Object.getPrototypeOf(keyPacket)) {
    case packet.SecretKey.prototype:
    case packet.PublicKey.prototype:
    case packet.SecretSubkey.prototype:
    case packet.PublicSubkey.prototype:
      switch (keyPacket.algorithm) {
        case 'ecdh':
        case 'ecdsa':
        case 'eddsa':
          pref_algo = crypto.publicKey.elliptic.getPreferredHashAlgo(keyPacket.params[0]);
      }
  }
  return crypto.hash.getHashByteLength(hash_algo) <= crypto.hash.getHashByteLength(pref_algo) ?
    pref_algo : hash_algo;
}

/**
 * Returns the preferred symmetric/aead algorithm for a set of keys
 * @param  {symmetric|aead} type Type of preference to return
 * @param  {Array<module:key.Key>} keys Set of keys
 * @param  {Date} date (optional) use the given date for verification instead of the current time
 * @param  {Object} userId (optional) user ID
 * @returns {Promise<module:enums.symmetric>}   Preferred symmetric algorithm
 * @async
 */
export async function getPreferredAlgo(type, keys, date=new Date(), userId={}) {
  const prefProperty = type === 'symmetric' ? 'preferredSymmetricAlgorithms' : 'preferredAeadAlgorithms';
  const defaultAlgo = type === 'symmetric' ? config.encryption_cipher : config.aead_mode;
  const prioMap = {};
  await Promise.all(keys.map(async function(key) {
    const primaryUser = await key.getPrimaryUser(date, userId);
    const noSelfCertOk = !config.require_uid_self_cert && primaryUser && !primaryUser.selfCertification;
    if (!primaryUser || noSelfCertOk || !primaryUser.selfCertification[prefProperty]) {
      return defaultAlgo;
    }
    primaryUser.selfCertification[prefProperty].forEach(function(algo, index) {
      const entry = prioMap[algo] || (prioMap[algo] = { prio: 0, count: 0, algo: algo });
      entry.prio += 64 >> index;
      entry.count++;
    });
  }));
  let prefAlgo = { prio: 0, algo: defaultAlgo };
  Object.values(prioMap).forEach(({ prio, count, algo }) => {
    try {
      if (algo !== enums[type].plaintext &&
          algo !== enums[type].idea && // not implemented
          enums.read(enums[type], algo) && // known algorithm
          count === keys.length && // available for all keys
          prio > prefAlgo.prio) {
        prefAlgo = prioMap[algo];
      }
    } catch (e) {}
  });
  return prefAlgo.algo;
}

/**
 * Returns whether aead is supported by all keys in the set
 * @param  {Array<module:key.Key>} keys Set of keys
 * @param  {Date} date (optional) use the given date for verification instead of the current time
 * @returns {Promise<Boolean>}
 * @async
 */
export async function isAeadSupported(keys, date=new Date(), userId={}) {
  let supported = true;
  // TODO replace when Promise.some or Promise.any are implemented
  await Promise.all(keys.map(async function(key) {
    const primaryUser = await key.getPrimaryUser(date, userId);
    if (!primaryUser || !primaryUser.selfCertification || !primaryUser.selfCertification.features ||
        !(primaryUser.selfCertification.features[0] & enums.features.aead)) {
      supported = false;
    }
  }));
  return supported;
}<|MERGE_RESOLUTION|>--- conflicted
+++ resolved
@@ -489,30 +489,10 @@
   if (!primaryUser) {
     throw new Error('Could not find primary user');
   }
-<<<<<<< HEAD
-  if (this.keyPacket.version >= 4) {
-    const primaryUser = await this.getPrimaryUser(null);
-    if (!primaryUser) {
-      throw new Error('Could not find primary user');
-    }
-    const selfCert = primaryUser.selfCertification;
-    const noSelfCertOk = !config.require_uid_self_cert && !selfCert;
-    const keyExpiry = noSelfCertOk ? Infinity : getExpirationTime(this.keyPacket, selfCert);
-    const sigExpiry = noSelfCertOk ? Infinity : selfCert.getExpirationTime();
-    let expiry = keyExpiry < sigExpiry ? keyExpiry : sigExpiry;
-    if (capabilities === 'encrypt' || capabilities === 'encrypt_sign') {
-      const encryptExpiry = (await this.getEncryptionKey(keyId, null, userId)).getExpirationTime();
-      if (encryptExpiry < expiry) expiry = encryptExpiry;
-    }
-    if (capabilities === 'sign' || capabilities === 'encrypt_sign') {
-      const signExpiry = (await this.getSigningKey(keyId, null, userId)).getExpirationTime();
-      if (signExpiry < expiry) expiry = signExpiry;
-    }
-    return expiry;
-=======
   const selfCert = primaryUser.selfCertification;
-  const keyExpiry = getExpirationTime(this.keyPacket, selfCert);
-  const sigExpiry = selfCert.getExpirationTime();
+  const noSelfCertOk = !config.require_uid_self_cert && !selfCert;
+  const keyExpiry = noSelfCertOk ? Infinity : getExpirationTime(this.keyPacket, selfCert);
+  const sigExpiry = noSelfCertOk ? Infinity : selfCert.getExpirationTime();
   let expiry = keyExpiry < sigExpiry ? keyExpiry : sigExpiry;
   if (capabilities === 'encrypt' || capabilities === 'encrypt_sign') {
     const encryptExpiry = (await this.getEncryptionKey(keyId, null, userId)).getExpirationTime();
@@ -521,7 +501,6 @@
   if (capabilities === 'sign' || capabilities === 'encrypt_sign') {
     const signExpiry = (await this.getSigningKey(keyId, null, userId)).getExpirationTime();
     if (signExpiry < expiry) expiry = signExpiry;
->>>>>>> 22c66c13
   }
   return expiry;
 };
