import Argon2S2K, { Argon2OutOfMemoryError } from './argon2';
import GenericS2K from './generic';
import enums from '../../enums';
import { UnsupportedError } from '../../packet/packet';
import GnuS2K from './gnu';
<<<<<<< HEAD
=======
import { Config } from '../../../openpgp';
>>>>>>> 888f149f

const allowedS2KTypesForEncryption = new Set([enums.s2k.argon2, enums.s2k.iterated]);

/**
 * Instantiate a new S2K instance of the given type
 * @param {module:enums.s2k} type
 * @oaram {Object} [config]
 * @returns {Object} New s2k object
 * @throws {Error} for unknown or unsupported types
 */
<<<<<<< HEAD
export function newS2KFromType (type: number, config = defaultConfig): Argon2S2K | GenericS2K | GnuS2K {
  switch (type) {
    case enums.s2k.gnu:
      return new GnuS2K(config);
=======
export function newS2KFromType (type: number, config: Config): Argon2S2K | GenericS2K | GnuS2K {
  switch (type) {
    case enums.s2k.gnu:
      return new GnuS2K();
>>>>>>> 888f149f
    case enums.s2k.argon2:
      return new Argon2S2K(config);
    case enums.s2k.iterated:
    case enums.s2k.salted:
    case enums.s2k.simple:
      return new GenericS2K(type, config);
    default:
      throw new UnsupportedError('Unsupported S2K type');
  }
}

/**
 * Instantiate a new S2K instance based on the config settings
 * @oaram {Object} config
 * @returns {Object} New s2k object
 * @throws {Error} for unknown or unsupported types
 */
export function newS2KFromConfig(config: Config) {
  const { s2kType } = config;

  if (!allowedS2KTypesForEncryption.has(s2kType)) {
    throw new Error('The provided `config.s2kType` value is not allowed');
  }

  return newS2KFromType(s2kType, config);
}

export { Argon2OutOfMemoryError };<|MERGE_RESOLUTION|>--- conflicted
+++ resolved
@@ -3,10 +3,7 @@
 import enums from '../../enums';
 import { UnsupportedError } from '../../packet/packet';
 import GnuS2K from './gnu';
-<<<<<<< HEAD
-=======
 import { Config } from '../../../openpgp';
->>>>>>> 888f149f
 
 const allowedS2KTypesForEncryption = new Set([enums.s2k.argon2, enums.s2k.iterated]);
 
@@ -17,17 +14,10 @@
  * @returns {Object} New s2k object
  * @throws {Error} for unknown or unsupported types
  */
-<<<<<<< HEAD
-export function newS2KFromType (type: number, config = defaultConfig): Argon2S2K | GenericS2K | GnuS2K {
-  switch (type) {
-    case enums.s2k.gnu:
-      return new GnuS2K(config);
-=======
 export function newS2KFromType (type: number, config: Config): Argon2S2K | GenericS2K | GnuS2K {
   switch (type) {
     case enums.s2k.gnu:
       return new GnuS2K();
->>>>>>> 888f149f
     case enums.s2k.argon2:
       return new Argon2S2K(config);
     case enums.s2k.iterated:
