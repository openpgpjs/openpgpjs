--- conflicted
+++ resolved
@@ -53,13 +53,8 @@
   /**
    * Encrypts data using the specified public key multiprecision integers
    * and the specified algorithm.
-<<<<<<< HEAD
    * @param {module:enums.publicKey} algo Algorithm to be used (See {@link https://tools.ietf.org/html/rfc4880#section-9.1|RFC 4880 9.1})
-   * @param {Array<module:type/mpi>} publicMPIs Algorithm dependent multiprecision integers
-=======
-   * @param {module:enums.publicKey} algo Algorithm to be used (See {@link http://tools.ietf.org/html/rfc4880#section-9.1|RFC 4880 9.1})
    * @param {Array<module:type/mpi|module:type/oid|module:type/kdf_params|module:type/ecdh_symkey>} publicParams Algorithm dependent params
->>>>>>> d146f793
    * @param {module:type/mpi} data Data to be encrypted as MPI
    * @param {String} fingerprint Recipient fingerprint
    * @return {Array<module:type/mpi|module:type/oid|module:type/kdf_params|module:type/ecdh_symkey>} encrypted session key parameters
@@ -104,19 +99,10 @@
   /**
    * Decrypts data using the specified public key multiprecision integers of the private key,
    * the specified secretMPIs of the private key and the specified algorithm.
-<<<<<<< HEAD
    * @param {module:enums.publicKey} algo Algorithm to be used (See {@link https://tools.ietf.org/html/rfc4880#section-9.1|RFC 4880 9.1})
-   * @param {Array<module:type/mpi>} publicMPIs Algorithm dependent multiprecision integers
-   * of the public key part of the private key
-   * @param {Array<module:type/mpi>} secretMPIs Algorithm dependent multiprecision integers
-   * of the private key used
-   * @param {module:type/mpi} data Data to be encrypted as MPI
-=======
-   * @param {module:enums.publicKey} algo Algorithm to be used (See {@link http://tools.ietf.org/html/rfc4880#section-9.1|RFC 4880 9.1})
    * @param {Array<module:type/mpi|module:type/oid|module:type/kdf_params>} keyIntegers Algorithm dependent params
    * @param {Array<module:type/mpi|module:type/ecdh_symkey>} dataIntegers encrypted session key parameters
    * @param {String} fingerprint Recipient fingerprint
->>>>>>> d146f793
    * @return {module:type/mpi} returns a big integer containing the decrypted data; otherwise null
    */
 
